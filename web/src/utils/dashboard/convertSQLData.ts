--- conflicted
+++ resolved
@@ -848,15 +848,10 @@
     });
     if (isTimeSeries) {
       options.series.map((seriesObj: any) => {
-<<<<<<< HEAD
-        seriesObj.data = seriesObj.data.map((it: any, index: any) => [
-          new Date(options.xAxis.data[index]+ "Z").getTime(),
-=======
         seriesObj.showSymbol= true;
         seriesObj.symbolSize = 1;
         seriesObj.data = seriesObj?.data?.map((it: any, index: any) => [
           new Date(options.xAxis[0].data[index] + "Z").getTime(),
->>>>>>> d1b22fe9
           it,
         ]);
       });
