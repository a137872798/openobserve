// Copyright 2023 Zinc Labs Inc.
//
// Licensed under the Apache License, Version 2.0 (the "License");
// you may not use this file except in compliance with the License.
// You may obtain a copy of the License at
//
//     http://www.apache.org/licenses/LICENSE-2.0
//
// Unless required by applicable law or agreed to in writing, software
// distributed under the License is distributed on an "AS IS" BASIS,
// WITHOUT WARRANTIES OR CONDITIONS OF ANY KIND, either express or implied.
// See the License for the specific language governing permissions and
// limitations under the License.

use actix_web::http::StatusCode;
use actix_web::{get, post, web, HttpRequest, HttpResponse};
use ahash::AHashMap;
use chrono::Duration;
use std::collections::HashMap;
use std::io::Error;

use crate::common::infra::config::CONFIG;
use crate::common::infra::{errors, metrics};
use crate::common::meta::http::HttpResponse as MetaHttpResponse;
use crate::common::meta::usage::{RequestStats, UsageType};
use crate::common::meta::{self, StreamType};
use crate::common::utils::base64;
use crate::common::utils::functions;
use crate::common::utils::http::get_stream_type_from_request;
use crate::common::utils::json;
use crate::service::search as SearchService;
use crate::service::usage::report_request_usage_stats;

/** SearchStreamData*/
#[utoipa::path(
    context_path = "/api",
    tag = "Search",
    operation_id = "SearchSQL",
    security(
        ("Authorization"= [])
    ),
    params(
        ("org_id" = String, Path, description = "Organization name"),
    ),
    request_body(content = SearchRequest, description = "Search query", content_type = "application/json", example = json!({
        "query": {
            "sql": "select * from k8s ",
            "start_time": 1675182660872049i64,
            "end_time": 1675185660872049i64,
            "from": 0,
            "size": 10
        },
        "aggs": {
            "histogram": "select histogram(_timestamp, '30 second') AS zo_sql_key, count(*) AS zo_sql_num from query GROUP BY zo_sql_key ORDER BY zo_sql_key"
        }
    })),
    responses(
        (status = 200, description="Success", content_type = "application/json", body = SearchResponse, example = json!({
            "took": 155,
            "hits": [
                {
                    "_p": "F",
                    "_timestamp": 1674213225158000i64,
                    "kubernetes": {
                        "container_hash": "dkr.ecr.us-west-2.amazonaws.com/openobserve@sha256:3dbbb0dc1eab2d5a3b3e4a75fd87d194e8095c92d7b2b62e7cdbd07020f54589",
                        "container_image": "dkr.ecr.us-west-2.amazonaws.com/openobserve:v0.0.3",
                        "container_name": "openobserve",
                        "docker_id": "eb0983bdb9ff9360d227e6a0b268fe3b24a0868c2c2d725a1516c11e88bf5789",
                        "host": "ip.us-east-2.compute.internal",
                        "namespace_name": "openobserve",
                        "pod_id": "35a0421f-9203-4d73-9663-9ff0ce26d409",
                        "pod_name": "openobserve-ingester-0"
                    },
                    "log": "[2023-01-20T11:13:45Z INFO  actix_web::middleware::logger] 10.2.80.192 \"POST /api/demo/_bulk HTTP/1.1\" 200 68",
                    "stream": "stderr"
                }
            ],
            "aggs": {
                "agg1": [
                    {
                        "key": "2023-01-15 14:00:00",
                        "num": 345940
                    },
                    {
                        "key": "2023-01-15 19:00:00",
                        "num": 384026
                    }
                ]
            },
            "total": 27179431,
            "from": 0,
            "size": 1,
            "scan_size": 28943
        })),
        (status = 400, description="Failure", content_type = "application/json", body = HttpResponse),
        (status = 500, description="Failure", content_type = "application/json", body = HttpResponse),
    )
)]
#[post("/{org_id}/_search")]   // 针对某个组织发起查询请求
pub async fn search(
    org_id: web::Path<String>,
    in_req: HttpRequest,
    body: web::Bytes,
) -> Result<HttpResponse, Error> {
    let start = std::time::Instant::now();
    let org_id = org_id.into_inner();

    // 从path上获取stream类型
    let query = web::Query::<AHashMap<String, String>>::from_query(in_req.query_string()).unwrap();
    let stream_type = match get_stream_type_from_request(&query) {
        Ok(v) => v.unwrap_or(StreamType::Logs),
        Err(e) => return Ok(bad_request(e)),
    };

    // handle encoding for query and aggs   将body转换成req
    let mut req: meta::search::Request = match json::from_slice(&body) {
        Ok(v) => v,
        Err(e) => return Ok(bad_request(e)),
    };

    // 可能sql会被64编码 就需要进行解码
    if let Err(e) = req.decode() {
        return Ok(bad_request(e));
    }

    let mut query_fn = req.query.query_fn.and_then(|v| base64::decode(&v).ok());

    if let Some(vrl_function) = &query_fn {
        if !vrl_function.trim().ends_with('.') {
            query_fn = Some(format!("{} \n .", vrl_function));
        }
    }
    req.query.query_fn = query_fn;

    for fn_name in functions::get_all_transform_keys(&org_id).await {
        if req.query.sql.contains(&format!("{}(", fn_name)) {
            req.query.uses_zo_fn = true;
            break;
        }
    }

    // get a local search queue lock  看来本地所有查询是串行执行的  然后每个查询都会一次榨干机器的性能 估计CK也是一样
    let locker = SearchService::QUEUE_LOCKER.clone();
    let _locker = locker.lock().await;
    let took_wait = start.elapsed().as_millis() as usize;

    // do search   调用grpc请求
    match SearchService::search(&org_id, stream_type, &req).await {
        Ok(mut res) => {

            // 下面是处理结果
            let time = start.elapsed().as_secs_f64();
            metrics::HTTP_RESPONSE_TIME
                .with_label_values(&[
                    "/api/org/_search",
                    "200",
                    &org_id,
                    "",
                    stream_type.to_string().as_str(),
                ])
                .observe(time);
            metrics::HTTP_INCOMING_REQUESTS
                .with_label_values(&[
                    "/api/org/_search",
                    "200",
                    &org_id,
                    "",
                    stream_type.to_string().as_str(),
                ])
                .inc();
            res.set_local_took(start.elapsed().as_millis() as usize, took_wait);

            let req_stats = RequestStats {
                records: res.hits.len() as i64,
                response_time: time,
                size: res.scan_size as f64,
                request_body: Some(req.query.sql),
                ..Default::default()
            };
            let num_fn = req.query.query_fn.is_some() as u16;
            report_request_usage_stats(
                req_stats,
                &org_id,
                "", // TODO see if we can steam name
                StreamType::Logs,
                UsageType::Search,
                num_fn,
            )
            .await;
            Ok(HttpResponse::Ok().json(res))
        }
        Err(err) => {
            let time = start.elapsed().as_secs_f64();
            metrics::HTTP_RESPONSE_TIME
                .with_label_values(&[
                    "/api/org/_search",
                    "500",
                    &org_id,
                    "",
                    stream_type.to_string().as_str(),
                ])
                .observe(time);
            metrics::HTTP_INCOMING_REQUESTS
                .with_label_values(&[
                    "/api/org/_search",
                    "500",
                    &org_id,
                    "",
                    stream_type.to_string().as_str(),
                ])
                .inc();
            log::error!("search error: {:?}", err);
            Ok(match err {
                errors::Error::ErrorCode(code) => HttpResponse::InternalServerError()
                    .json(meta::http::HttpResponse::error_code(code)),
                _ => HttpResponse::InternalServerError().json(meta::http::HttpResponse::error(
                    StatusCode::INTERNAL_SERVER_ERROR.into(),
                    err.to_string(),
                )),
            })
        }
    }
}

/** SearchAround*/
#[utoipa::path(
    context_path = "/api",
    tag = "Search",
    operation_id = "SearchAround",
    security(
        ("Authorization"= [])
    ),
    params(
        ("org_id" = String, Path, description = "Organization name"),
        ("stream_name" = String, Path, description = "stream_name name"),
        ("key" = i64, Query, description = "around key"),
        ("size" = i64, Query, description = "around size"),
        ("timeout" = Option<i64>, Query, description = "timeout, seconds"),
    ),
    responses(
        (status = 200, description="Success", content_type = "application/json", body = SearchResponse, example = json!({
            "took": 155,
            "hits": [
                {
                    "_p": "F",
                    "_timestamp": 1674213225158000i64,
                    "kubernetes": {
                        "container_hash": "dkr.ecr.us-west-2.amazonaws.com/openobserve@sha256:3dbbb0dc1eab2d5a3b3e4a75fd87d194e8095c92d7b2b62e7cdbd07020f54589",
                        "container_image": "dkr.ecr.us-west-2.amazonaws.com/openobserve:v0.0.3",
                        "container_name": "openobserve",
                        "docker_id": "eb0983bdb9ff9360d227e6a0b268fe3b24a0868c2c2d725a1516c11e88bf5789",
                        "host": "ip.us-east-2.compute.internal",
                        "namespace_name": "openobserve",
                        "pod_id": "35a0421f-9203-4d73-9663-9ff0ce26d409",
                        "pod_name": "openobserve-ingester-0"
                    },
                    "log": "[2023-01-20T11:13:45Z INFO  actix_web::middleware::logger] 10.2.80.192 \"POST /api/demo/_bulk HTTP/1.1\" 200 68",
                    "stream": "stderr"
                }
            ],
            "total": 10,
            "from": 0,
            "size": 10,
            "scan_size": 28943
        })),
        (status = 500, description="Failure", content_type = "application/json", body = HttpResponse),
    )
)]
#[get("/{org_id}/{stream_name}/_around")]  // 查询某个stream 某个时间点周围的数据
pub async fn around(
    path: web::Path<(String, String)>,
    in_req: HttpRequest,
) -> Result<HttpResponse, Error> {
    let start = std::time::Instant::now();
    let mut uses_fn = false;
    let (org_id, stream_name) = path.into_inner();
    let query = web::Query::<AHashMap<String, String>>::from_query(in_req.query_string()).unwrap();
    let stream_type = match get_stream_type_from_request(&query) {
        Ok(v) => v.unwrap_or(StreamType::Logs),
        Err(e) => return Ok(bad_request(e)),
    };

    // 获取around查询关注的key
    let around_key = match query.get("key") {
        Some(v) => v.parse::<i64>().unwrap_or(0),
        None => return Ok(bad_request("around key is empty")),
    };
    let query_fn = query.get("query_fn").and_then(|v| base64::decode(v).ok());

    let default_sql = format!("SELECT * FROM \"{}\" ", stream_name);

    // sql一定要包含transform  否则就是 default_sql
    let around_sql = match query.get("sql") {
        None => default_sql,
        Some(v) => match base64::decode(v) {
            Err(_) => default_sql,
            Ok(v) => {
                uses_fn = functions::get_all_transform_keys(&org_id)
                    .await
                    .iter()
                    .any(|fn_name| v.contains(&format!("{}(", fn_name)));
                if uses_fn {
                    v
                } else {
                    default_sql
                }
            }
        },
    };

    let around_size = query
        .get("size")
        .map_or(10, |v| v.parse::<usize>().unwrap_or(0));

    // get a local search queue lock
    let locker = SearchService::QUEUE_LOCKER.clone();
    let _locker = locker.lock().await;
    let query_context = if uses_fn {
        Some(around_sql.clone())
    } else {
        None
    };

<<<<<<< HEAD
    // search forward  构建查询条件
=======
    let timeout = query
        .get("timeout")
        .map_or(0, |v| v.parse::<i64>().unwrap_or(0));

    // search forward
>>>>>>> 6bde6296
    let req = meta::search::Request {
        query: meta::search::Query {
            sql: around_sql.clone(),
            from: 0,
            size: around_size / 2,
            start_time: around_key - Duration::seconds(900).num_microseconds().unwrap(),
            end_time: around_key,
            sort_by: Some(format!("{} DESC", CONFIG.common.column_timestamp)),
            sql_mode: "context".to_string(),
            query_type: "logs".to_string(),
            track_total_hits: false,
            query_context: query_context.clone(),
            uses_zo_fn: uses_fn,
            query_fn: query_fn.clone(),
        },
        aggs: HashMap::new(),
        encoding: meta::search::RequestEncoding::Empty,
        timeout,
    };
    let resp_forward = match SearchService::search(&org_id, stream_type, &req).await {
        Ok(res) => res,
        Err(err) => {
            let time = start.elapsed().as_secs_f64();
            metrics::HTTP_RESPONSE_TIME
                .with_label_values(&[
                    "/api/org/_around",
                    "500",
                    &org_id,
                    &stream_name,
                    stream_type.to_string().as_str(),
                ])
                .observe(time);
            metrics::HTTP_INCOMING_REQUESTS
                .with_label_values(&[
                    "/api/org/_around",
                    "500",
                    &org_id,
                    &stream_name,
                    stream_type.to_string().as_str(),
                ])
                .inc();
            log::error!("search around error: {:?}", err);
            return Ok(match err {
                errors::Error::ErrorCode(code) => HttpResponse::InternalServerError()
                    .json(meta::http::HttpResponse::error_code(code)),
                _ => HttpResponse::InternalServerError().json(meta::http::HttpResponse::error(
                    StatusCode::INTERNAL_SERVER_ERROR.into(),
                    err.to_string(),
                )),
            });
        }
    };

    // search backward
    let req = meta::search::Request {
        query: meta::search::Query {
            sql: around_sql.clone(),
            from: 0,
            size: around_size / 2,
            start_time: around_key,
            end_time: around_key + Duration::seconds(900).num_microseconds().unwrap(),
            sort_by: Some(format!("{} ASC", CONFIG.common.column_timestamp)),
            sql_mode: "context".to_string(),
            query_type: "logs".to_string(),
            track_total_hits: false,
            query_context,
            uses_zo_fn: uses_fn,
            query_fn: query_fn.clone(),
        },
        aggs: HashMap::new(),
        encoding: meta::search::RequestEncoding::Empty,
        timeout,
    };
    let resp_backward = match SearchService::search(&org_id, stream_type, &req).await {
        Ok(res) => res,
        Err(err) => {
            let time = start.elapsed().as_secs_f64();
            metrics::HTTP_RESPONSE_TIME
                .with_label_values(&[
                    "/api/org/_around",
                    "500",
                    &org_id,
                    &stream_name,
                    stream_type.to_string().as_str(),
                ])
                .observe(time);
            metrics::HTTP_INCOMING_REQUESTS
                .with_label_values(&[
                    "/api/org/_around",
                    "500",
                    &org_id,
                    &stream_name,
                    stream_type.to_string().as_str(),
                ])
                .inc();
            log::error!("search around error: {:?}", err);
            return Ok(match err {
                errors::Error::ErrorCode(code) => HttpResponse::InternalServerError()
                    .json(meta::http::HttpResponse::error_code(code)),
                _ => HttpResponse::InternalServerError().json(meta::http::HttpResponse::error(
                    StatusCode::INTERNAL_SERVER_ERROR.into(),
                    err.to_string(),
                )),
            });
        }
    };

    // 此时已经得到前后数据了 将他们做整合

    // merge
    let mut resp = meta::search::Response::default();
    let hits_num = resp_backward.hits.len();
    for i in 0..hits_num {
        resp.hits
            .push(resp_backward.hits[hits_num - 1 - i].to_owned());
    }
    let hits_num = resp_forward.hits.len();
    for i in 0..hits_num {
        resp.hits.push(resp_forward.hits[i].to_owned());
    }
    resp.total = resp.hits.len();
    resp.size = around_size;
    resp.scan_size = resp_forward.scan_size + resp_backward.scan_size;
    resp.took = resp_forward.took + resp_backward.took;

    let time = start.elapsed().as_secs_f64();
    metrics::HTTP_RESPONSE_TIME
        .with_label_values(&[
            "/api/org/_around",
            "200",
            &org_id,
            &stream_name,
            stream_type.to_string().as_str(),
        ])
        .observe(time);
    metrics::HTTP_INCOMING_REQUESTS
        .with_label_values(&[
            "/api/org/_around",
            "200",
            &org_id,
            &stream_name,
            stream_type.to_string().as_str(),
        ])
        .inc();

    let req_stats = RequestStats {
        records: resp.hits.len() as i64,
        response_time: time,
        size: resp.scan_size as f64,
        request_body: Some(req.query.sql),
        ..Default::default()
    };
    let num_fn = req.query.query_fn.is_some() as u16;
    report_request_usage_stats(
        req_stats,
        &org_id,
        &stream_name,
        StreamType::Logs,
        UsageType::SearchAround,
        num_fn,
    )
    .await;

    Ok(HttpResponse::Ok().json(resp))
}

/** SearchTopNValues */
#[utoipa::path(
    context_path = "/api",
    tag = "Search",
    operation_id = "SearchValues",
    security(
        ("Authorization"= [])
    ),
    params(
        ("org_id" = String, Path, description = "Organization name"),
        ("stream_name" = String, Path, description = "stream_name name"),
        ("fields" = String, Query, description = "fields, split by comma"),
        ("filter" = Option<String>, Query, description = "filter, eg: a=b"),
        ("size" = i64, Query, description = "size"), // topN
        ("start_time" = i64, Query, description = "start time"),
        ("end_time" = i64, Query, description = "end time"),
        ("timeout" = Option<i64>, Query, description = "timeout, seconds"),
    ),
    responses(
        (status = 200, description="Success", content_type = "application/json", body = SearchResponse, example = json!({
            "took": 155,
            "values": [
                {
                    "field": "field1",
                    "values": ["value1", "value2"]
                }
            ]
        })),
        (status = 400, description="Failure", content_type = "application/json", body = HttpResponse),
        (status = 500, description="Failure", content_type = "application/json", body = HttpResponse),
    )
)]
#[get("/{org_id}/{stream_name}/_values")]   // 查询某个stream的数据
pub async fn values(
    path: web::Path<(String, String)>,
    in_req: HttpRequest,
) -> Result<HttpResponse, Error> {
    let start = std::time::Instant::now();
    let mut uses_fn = false;
    let (org_id, stream_name) = path.into_inner();
    let query = web::Query::<AHashMap<String, String>>::from_query(in_req.query_string()).unwrap();
    let stream_type = match get_stream_type_from_request(&query) {
        Ok(v) => v.unwrap_or(StreamType::Logs),
        Err(e) => return Ok(bad_request(e)),
    };

    // 这些field就是聚合字段  
    let fields = match query.get("fields") {
        Some(v) => v.split(',').map(|s| s.to_string()).collect::<Vec<_>>(),
        None => return Ok(bad_request("fields is empty")),
    };
    let mut query_fn = query.get("query_fn").and_then(|v| base64::decode(v).ok());
    if let Some(vrl_function) = &query_fn {
        if !vrl_function.trim().ends_with('.') {
            query_fn = Some(format!("{} \n .", vrl_function));
        }
    }

    let default_sql = format!("SELECT * FROM \"{stream_name}\"");
    let mut query_sql = match query.get("filter") {
        None => default_sql,
        Some(v) => {
            if v.is_empty() {
                default_sql
            } else {
                format!("{} WHERE {v}", default_sql)
            }
        }
    };

    let query_context = match query.get("sql") {
        None => None,
        Some(v) => match base64::decode(v) {
            Err(_) => None,
            Ok(v) => {
                uses_fn = functions::get_all_transform_keys(&org_id)
                    .await
                    .iter()
                    .any(|fn_name| v.contains(&format!("{}(", fn_name)));
                Some(v)
            }
        },
    };

<<<<<<< HEAD
    // 都是从uri中解析参数
=======
    if query_context.is_some() {
        query_sql = query_context.clone().unwrap();
    }

>>>>>>> 6bde6296
    let size = query
        .get("size")
        .map_or(10, |v| v.parse::<usize>().unwrap_or(0));
    let start_time = query
        .get("start_time")
        .map_or(0, |v| v.parse::<i64>().unwrap_or(0));
    if start_time == 0 {
        return Ok(bad_request("start_time is empty"));
    }
    let mut end_time = query
        .get("end_time")
        .map_or(0, |v| v.parse::<i64>().unwrap_or(0));
    if end_time == 0 {
        end_time = chrono::Utc::now().timestamp_micros();
    }

    let timeout = query
        .get("timeout")
        .map_or(0, |v| v.parse::<i64>().unwrap_or(0));

    // get a local search queue lock
    let locker = SearchService::QUEUE_LOCKER.clone();
    let _locker = locker.lock().await;

    // search  根据参数构建req
    let mut req = meta::search::Request {
        query: meta::search::Query {
            sql: query_sql,
            from: 0,
            size: 0,
            start_time,
            end_time,
            sort_by: None,
            sql_mode: "context".to_string(),
            query_type: "logs".to_string(),
            track_total_hits: false,
            query_context,
            uses_zo_fn: uses_fn,
            query_fn: query_fn.clone(),
        },
        aggs: HashMap::new(),
        encoding: meta::search::RequestEncoding::Empty,
        timeout,
    };

    for field in &fields {
        req.aggs.insert(
                field.clone(),
                format!(
                    "SELECT {field} AS zo_sql_key, COUNT(*) AS zo_sql_num FROM query GROUP BY zo_sql_key ORDER BY zo_sql_num DESC LIMIT {size}"
                ),
            );
    }
    let resp_search = match SearchService::search(&org_id, stream_type, &req).await {
        Ok(res) => res,
        Err(err) => {
            let time = start.elapsed().as_secs_f64();
            metrics::HTTP_RESPONSE_TIME
                .with_label_values(&[
                    "/api/org/_values",
                    "500",
                    &org_id,
                    &stream_name,
                    stream_type.to_string().as_str(),
                ])
                .observe(time);
            metrics::HTTP_INCOMING_REQUESTS
                .with_label_values(&[
                    "/api/org/_values",
                    "500",
                    &org_id,
                    &stream_name,
                    stream_type.to_string().as_str(),
                ])
                .inc();
            log::error!("search values error: {:?}", err);
            return Ok(match err {
                errors::Error::ErrorCode(code) => HttpResponse::InternalServerError()
                    .json(meta::http::HttpResponse::error_code(code)),
                _ => HttpResponse::InternalServerError().json(meta::http::HttpResponse::error(
                    StatusCode::INTERNAL_SERVER_ERROR.into(),
                    err.to_string(),
                )),
            });
        }
    };

    let mut resp = meta::search::Response::default();
    let mut hit_values: Vec<json::Value> = Vec::new();
    for (key, values) in resp_search.aggs {
        let mut field_value: json::Map<String, json::Value> = json::Map::new();
        field_value.insert("field".to_string(), json::Value::String(key));
        field_value.insert("values".to_string(), json::Value::Array(values));
        hit_values.push(json::Value::Object(field_value));
    }
    resp.total = fields.len();
    resp.hits = hit_values;
    resp.size = size;
    resp.scan_size = resp_search.scan_size;
    resp.took = start.elapsed().as_millis() as usize;

    let time = start.elapsed().as_secs_f64();
    metrics::HTTP_RESPONSE_TIME
        .with_label_values(&[
            "/api/org/_values",
            "200",
            &org_id,
            &stream_name,
            stream_type.to_string().as_str(),
        ])
        .observe(time);
    metrics::HTTP_INCOMING_REQUESTS
        .with_label_values(&[
            "/api/org/_values",
            "200",
            &org_id,
            &stream_name,
            stream_type.to_string().as_str(),
        ])
        .inc();

    let req_stats = RequestStats {
        records: resp.hits.len() as i64,
        response_time: time,
        size: resp.scan_size as f64,
        request_body: Some(req.query.sql),
        ..Default::default()
    };
    let num_fn = req.query.query_fn.is_some() as u16;
    report_request_usage_stats(
        req_stats,
        &org_id,
        &stream_name,
        StreamType::Logs,
        UsageType::SearchTopNValues,
        num_fn,
    )
    .await;

    Ok(HttpResponse::Ok().json(resp))
}

fn bad_request(error: impl ToString) -> HttpResponse {
    HttpResponse::BadRequest().json(MetaHttpResponse::error(
        StatusCode::BAD_REQUEST.into(),
        error.to_string(),
    ))
}<|MERGE_RESOLUTION|>--- conflicted
+++ resolved
@@ -321,15 +321,11 @@
         None
     };
 
-<<<<<<< HEAD
-    // search forward  构建查询条件
-=======
     let timeout = query
         .get("timeout")
         .map_or(0, |v| v.parse::<i64>().unwrap_or(0));
 
     // search forward
->>>>>>> 6bde6296
     let req = meta::search::Request {
         query: meta::search::Query {
             sql: around_sql.clone(),
@@ -542,7 +538,7 @@
         Err(e) => return Ok(bad_request(e)),
     };
 
-    // 这些field就是聚合字段  
+    // 这些field就是聚合字段
     let fields = match query.get("fields") {
         Some(v) => v.split(',').map(|s| s.to_string()).collect::<Vec<_>>(),
         None => return Ok(bad_request("fields is empty")),
@@ -580,14 +576,11 @@
         },
     };
 
-<<<<<<< HEAD
-    // 都是从uri中解析参数
-=======
     if query_context.is_some() {
         query_sql = query_context.clone().unwrap();
     }
 
->>>>>>> 6bde6296
+    // 都是从uri中解析参数
     let size = query
         .get("size")
         .map_or(10, |v| v.parse::<usize>().unwrap_or(0));
