// Copyright 2023 Zinc Labs Inc.
//
// Licensed under the Apache License, Version 2.0 (the "License");
// you may not use this file except in compliance with the License.
// You may obtain a copy of the License at
//
//     http://www.apache.org/licenses/LICENSE-2.0
//
// Unless required by applicable law or agreed to in writing, software
// distributed under the License is distributed on an "AS IS" BASIS,
// WITHOUT WARRANTIES OR CONDITIONS OF ANY KIND, either express or implied.
// See the License for the specific language governing permissions and
// limitations under the License.

use actix_web::http::header::ContentType;
use actix_web::{delete, get, post, web, HttpRequest, HttpResponse};
use ahash::HashMap;
use std::io::Error;

use crate::service::kv;

/** GetValue */
#[utoipa::path(
    context_path = "/api",
    tag = "KV",
    operation_id = "GetKVValue",
    security(
        ("Authorization"= [])
    ),
    params(
        ("org_id" = String, Path, description = "Organization name"),
        ("key" = String, Path, description = "Key name"),
      ),
    responses(
        (status = 200, description="Success", content_type = "text/plain", body = String),
        (status = 404, description="NotFound", content_type = "text/plain", body = String),
    )
)]
<<<<<<< HEAD
#[get("/{org_id}/kv/{key}")]  // 查询kv
=======
#[get("/{org_id}/kv/{key}")]    // 查询kv
>>>>>>> eb9d970d
pub async fn get(path: web::Path<(String, String)>) -> Result<HttpResponse, Error> {
    let (org_id, key) = path.into_inner();
    match kv::get(&org_id, &key).await {
        Ok(value) => Ok(HttpResponse::Ok()
            .content_type(ContentType::plaintext())
            .body(value)),
        Err(_) => Ok(HttpResponse::NotFound()
            .content_type(ContentType::plaintext())
            .body("Not Found".to_string())),
    }
}

/** SetValue */
#[utoipa::path(
    context_path = "/api",
    tag = "KV",
    operation_id = "SetKVValue",
    security(
        ("Authorization"= [])
    ),
    params(
        ("org_id" = String, Path, description = "Organization name"),
        ("key" = String, Path, description = "Key name"),
      ),
    request_body(content = String, description = "Value of the key", content_type = "text/plain"),
    responses(
        (status = 200, description="Success", content_type = "text/plain", body = String),
        (status = 500, description="Error", content_type = "text/plain", body = String),
    )
)]
#[post("/{org_id}/kv/{key}")]  // 设置kv
pub async fn set(
    path: web::Path<(String, String)>,
    body: web::Bytes,
) -> Result<HttpResponse, Error> {
    let (org_id, key) = path.into_inner();
    match kv::set(&org_id, &key, body).await {
        Ok(_) => Ok(HttpResponse::Ok()
            .content_type(ContentType::plaintext())
            .body("OK")),
        Err(e) => {
            log::error!("Setting KV value: {}, error: {}", key, e);
            Ok(HttpResponse::InternalServerError()
                .content_type(ContentType::plaintext())
                .body("Error".to_string()))
        }
    }
}

/** RemoveValue */
#[utoipa::path(
    context_path = "/api",
    tag = "KV",
    operation_id = "RemoveKVValue",
    security(
        ("Authorization"= [])
    ),
    params(
        ("org_id" = String, Path, description = "Organization name"),
        ("key" = String, Path, description = "Key name"),
      ),
    responses(
        (status = 200, description="Success", content_type = "text/plain", body = String),
        (status = 404, description="NotFound", content_type = "text/plain", body = String),
    )
)]
#[delete("/{org_id}/kv/{key}")]
pub async fn delete(path: web::Path<(String, String)>) -> Result<HttpResponse, Error> {
    let (org_id, key) = path.into_inner();
    match kv::delete(&org_id, &key).await {
        Ok(_) => Ok(HttpResponse::Ok()
            .content_type(ContentType::plaintext())
            .body("OK")),
        Err(_) => Ok(HttpResponse::NotFound()
            .content_type(ContentType::plaintext())
            .body("Not Found".to_string())),
    }
}

/** ListKeys */
#[utoipa::path(
    context_path = "/api",
    tag = "KV",
    operation_id = "ListKVKeys",
    security(
        ("Authorization"= [])
    ),
    params(
        ("org_id" = String, Path, description = "Organization name"),
        ("prefix" = Option<String>, Query, description = "Key prefix"),
      ),
    responses(
        (status = 200, description="Success", content_type = "application/json", body = Vec<String>),
    )
)]
#[get("/{org_id}/kv")]
pub async fn list(org_id: web::Path<String>, in_req: HttpRequest) -> Result<HttpResponse, Error> {
    let org_id = org_id.into_inner();
    let query = web::Query::<HashMap<String, String>>::from_query(in_req.query_string()).unwrap();
    let prefix = match query.get("prefix") {
        Some(prefix) => prefix,
        None => "",
    };
    match kv::list(&org_id, prefix).await {
        Ok(keys) => Ok(HttpResponse::Ok().json(keys)),
        Err(err) => {
            log::error!("list KV keys: {}, error: {}", prefix, err);
            let keys: Vec<String> = Vec::new();
            Ok(HttpResponse::Ok().json(keys))
        }
    }
}<|MERGE_RESOLUTION|>--- conflicted
+++ resolved
@@ -36,11 +36,7 @@
         (status = 404, description="NotFound", content_type = "text/plain", body = String),
     )
 )]
-<<<<<<< HEAD
-#[get("/{org_id}/kv/{key}")]  // 查询kv
-=======
 #[get("/{org_id}/kv/{key}")]    // 查询kv
->>>>>>> eb9d970d
 pub async fn get(path: web::Path<(String, String)>) -> Result<HttpResponse, Error> {
     let (org_id, key) = path.into_inner();
     match kv::get(&org_id, &key).await {
