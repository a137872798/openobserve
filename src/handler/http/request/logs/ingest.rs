--- conflicted
+++ resolved
@@ -154,9 +154,6 @@
 ) -> Result<HttpResponse, Error> {
     let (org_id, stream_name) = path.into_inner();
     Ok(
-<<<<<<< HEAD
-        // 将相关参数传入 logs对其进行抽取 其中会触发stream关联的function
-=======
         match logs::ingest::ingest(
             &org_id,
             &stream_name,
@@ -185,7 +182,7 @@
 ) -> Result<HttpResponse, Error> {
     let (org_id, stream_name) = path.into_inner();
     Ok(
->>>>>>> d1b22fe9
+        // 将相关参数传入 logs对其进行抽取 其中会触发stream关联的function
         match logs::json::ingest(&org_id, &stream_name, body, **thread_id).await {
             // 当处理完毕后才返回
             Ok(v) => HttpResponse::Ok().json(v),
