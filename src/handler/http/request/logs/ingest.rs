--- conflicted
+++ resolved
@@ -129,21 +129,14 @@
         match logs::json::ingest(&org_id, &stream_name, body, **thread_id).await {
             // 当处理完毕后才返回
             Ok(v) => HttpResponse::Ok().json(v),
-<<<<<<< HEAD
             // 返回错误信息
-            Err(e) => HttpResponse::BadRequest().json(MetaHttpResponse::error(
-                http::StatusCode::BAD_REQUEST.into(),
-                e.to_string(),
-            )),
-=======
-            Err(e) => {
-                log::error!("Error processing request: {:?}", e);
-                HttpResponse::BadRequest().json(MetaHttpResponse::error(
-                    http::StatusCode::BAD_REQUEST.into(),
-                    e.to_string(),
-                ))
-            }
->>>>>>> 6bde6296
+            Err(e) => {
+                log::error!("Error processing request: {:?}", e);
+                HttpResponse::BadRequest().json(MetaHttpResponse::error(
+                    http::StatusCode::BAD_REQUEST.into(),
+                    e.to_string(),
+                ))
+            }
         },
     )
 }
