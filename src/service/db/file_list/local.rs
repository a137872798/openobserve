// Copyright 2023 Zinc Labs Inc.
//
// Licensed under the Apache License, Version 2.0 (the "License");
// you may not use this file except in compliance with the License.
// You may obtain a copy of the License at
//
//     http://www.apache.org/licenses/LICENSE-2.0
//
// Unless required by applicable law or agreed to in writing, software
// distributed under the License is distributed on an "AS IS" BASIS,
// WITHOUT WARRANTIES OR CONDITIONS OF ANY KIND, either express or implied.
// See the License for the specific language governing permissions and
// limitations under the License.

use crate::common::{
    infra::{config::CONFIG, file_list, wal},
    meta::{
        common::{FileKey, FileMeta},
        stream::StreamParams,
        StreamType,
    },
    utils::json,
};

// 为file_list追加一个新数据文件
pub async fn set(key: &str, meta: FileMeta, deleted: bool) -> Result<(), anyhow::Error> {
    let (_stream_key, date_key, _file_name) = file_list::parse_file_key_columns(key)?;
    let file_data = FileKey::new(key, meta, deleted);

    // write into file_list storage
    // retry 5 times
    for _ in 0..5 {
        // download为true  代表如果是查询节点 就将该文件数据缓存到本地  并且文件名还要入库
        if let Err(e) = super::progress(key, meta, deleted, true).await {
            log::error!("[FILE_LIST] Error saving file to storage, retrying: {}", e);
            tokio::time::sleep(tokio::time::Duration::from_secs(2)).await;
        } else {
            break;
        }
    }

    // 如果没有使用到外部存储 那么现在就可以停止了
    if CONFIG.common.meta_store_external {
        return Ok(());
    }

    // 代表需要生成一个file_list 并同步到远端  在启动时可以看到 如果meta_store_external为false 会先从外部存储同步file_list

    // write into local cache for s3
    let mut write_buf = json::to_vec(&file_data)?;
    write_buf.push(b'\n');

    // 准备将这些数据文件信息写入到一个文件中
    let file = wal::get_or_create(
        0,
        StreamParams::new("", "", StreamType::Filelist),
        None,
        &date_key,
<<<<<<< HEAD
        false,  // 使用FS
    );
    file.write(write_buf.as_ref());
=======
        false,
    )
    .await;
    file.write(write_buf.as_ref()).await;
>>>>>>> 6bde6296

    // notifiy other nodes     因为每个节点如果只是将file_list更新到本地  那么其他节点将无法观测到新的数据文件 所以还需要通知其他节点
    tokio::task::spawn(async move { super::broadcast::send(&[file_data], None).await });
    tokio::task::yield_now().await;

    Ok(())
}

/**
* node_uuid: 如果为空 代表是本地节点
*/
pub async fn broadcast_cache(node_uuid: Option<String>) -> Result<(), anyhow::Error> {
    // 将本地的file_list信息同步到其他节点
    let files = file_list::list().await?;
    if files.is_empty() {
        return Ok(());
    }
    for chunk in files.chunks(100) {
        let chunk = chunk
            .iter()
            .map(|(k, v)| FileKey::new(k, v.to_owned(), false))
            .collect::<Vec<_>>();
        if let Err(e) = super::broadcast::send(&chunk, node_uuid.clone()).await {
            log::error!("[FILE_LIST] broadcast cached file list failed: {}", e);
        }
    }
    Ok(())
}<|MERGE_RESOLUTION|>--- conflicted
+++ resolved
@@ -56,16 +56,9 @@
         StreamParams::new("", "", StreamType::Filelist),
         None,
         &date_key,
-<<<<<<< HEAD
-        false,  // 使用FS
-    );
-    file.write(write_buf.as_ref());
-=======
         false,
-    )
-    .await;
+    ).await;
     file.write(write_buf.as_ref()).await;
->>>>>>> 6bde6296
 
     // notifiy other nodes     因为每个节点如果只是将file_list更新到本地  那么其他节点将无法观测到新的数据文件 所以还需要通知其他节点
     tokio::task::spawn(async move { super::broadcast::send(&[file_data], None).await });
