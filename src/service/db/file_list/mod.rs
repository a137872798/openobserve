--- conflicted
+++ resolved
@@ -28,13 +28,9 @@
 pub mod local;
 pub mod remote;
 
-<<<<<<< HEAD
-// 存储所有被标记成删除的数据文件
-=======
 pub static DEPULICATE_FILES: Lazy<RwHashSet<String>> =
     Lazy::new(|| DashSet::with_capacity_and_hasher(1024, Default::default()));
 
->>>>>>> d1b22fe9
 pub static DELETED_FILES: Lazy<RwHashMap<String, FileMeta>> =
     Lazy::new(|| DashMap::with_capacity_and_hasher(64, Default::default()));
 
@@ -46,15 +42,9 @@
 */
 pub async fn progress(
     key: &str,
-<<<<<<< HEAD
-    data: FileMeta,
-    delete: bool,    // 表示该数据文件已经被删除 或者是新增的
-    download: bool,  // 代表是否要下载文件数据
-=======
     data: Option<&FileMeta>,
     delete: bool,
     download: bool,
->>>>>>> d1b22fe9
 ) -> Result<(), anyhow::Error> {
 
     // 代表删除文件
@@ -67,12 +57,7 @@
             );
         }
     } else {
-<<<<<<< HEAD
-        // 新增数据文件
-        if let Err(e) = file_list::add(key, &data).await {
-=======
         if let Err(e) = file_list::add(key, data.unwrap()).await {
->>>>>>> d1b22fe9
             log::error!(
                 "service:db:file_list: add {}, set_file_to_cache error: {}",
                 key,
