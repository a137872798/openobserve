// Copyright 2023 Zinc Labs Inc.
//
// Licensed under the Apache License, Version 2.0 (the "License");
// you may not use this file except in compliance with the License.
// You may obtain a copy of the License at
//
//     http://www.apache.org/licenses/LICENSE-2.0
//
// Unless required by applicable law or agreed to in writing, software
// distributed under the License is distributed on an "AS IS" BASIS,
// WITHOUT WARRANTIES OR CONDITIONS OF ANY KIND, either express or implied.
// See the License for the specific language governing permissions and
// limitations under the License.

use once_cell::sync::Lazy;
use std::sync::Arc;
use tokio::sync::{mpsc, RwLock};
use tonic::{codec::CompressionEncoding, metadata::MetadataValue, transport::Channel, Request};

use crate::common::{
    infra::{cluster, config::CONFIG},
    meta::common::FileKey,
};
use crate::handler::grpc::cluster_rpc;

static EVENTS: Lazy<RwLock<ahash::AHashMap<String, EventChannel>>> =
    Lazy::new(|| RwLock::new(ahash::AHashMap::new()));

type EventChannel = Arc<mpsc::UnboundedSender<Vec<FileKey>>>;

/// send an event to broadcast, will create a new channel for each nodes
/// 将file_list的信息同步到其他节点
pub async fn send(items: &[FileKey], node_uuid: Option<String>) -> Result<(), anyhow::Error> {

    // 单机模式不需要任何数据同步
    if CONFIG.common.local_mode {
        return Ok(());
    }

    // 获得id对应的节点 代表要发送的目标节点 如果本节点上线 就是反馈给集群的其他节点
    let nodes = if node_uuid.is_none() {
        cluster::get_cached_nodes(|node| {
            (node.status == cluster::NodeStatus::Prepare
                || node.status == cluster::NodeStatus::Online)
                // 有些节点负责压缩有些节点负责查询 反正是需要数据的节点
                && (cluster::is_querier(&node.role) || cluster::is_compactor(&node.role))
        })
        .unwrap()
    } else {
<<<<<<< HEAD
        // 也可以只通知一个节点
        get_node_by_uuid(&node_uuid.unwrap())
=======
        cluster::get_node_by_uuid(&node_uuid.unwrap())
>>>>>>> 6bde6296
            .map(|node| vec![node])
            .unwrap_or_default()
    };

    // 获取事件通知写锁
    let local_node_uuid = cluster::LOCAL_NODE_UUID.clone();
    let mut events = EVENTS.write().await;
    for node in nodes {
        // 忽略本节点
        if node.uuid.eq(&local_node_uuid) {
            continue;
        }
        // 忽略非查询节点和压缩节点  这些节点不需要维护数据
        if !cluster::is_querier(&node.role) && !cluster::is_compactor(&node.role) {
            continue;
        }
        let node_id = node.uuid.clone();
        if CONFIG.common.print_key_event {
            items.iter().for_each(|item| {
                log::info!(
                    "[broadcast] send event to node[{}]: file: {}, deleted: {}",
                    &node_id,
                    item.key,
                    item.deleted,
                );
            });
        }
        // retry 5 times
        let mut ok = false;

        // 每个节点最多5次的重试次数
        for _i in 0..5 {
            let node = node.clone();
            // 惰性创建管道  返回的channel是一个发送者
            let channel = events.entry(node_id.clone()).or_insert_with(|| {
                let (tx, mut rx) = mpsc::unbounded_channel();
                tokio::task::spawn(async move {
                    let node_id = node.uuid.clone();
                    // 开启一个循环任务 从rx中获取事件并通过grpc服务发送到目标节点上
                    if let Err(e) = send_to_node(node, &mut rx).await {
                        log::error!(
                            "[broadcast] send event to node[{}] channel failed, channel closed: {}",
                            &node_id,
                            e
                        );
                    }
                });
                Arc::new(tx)
            });
            tokio::task::yield_now().await;
            if let Err(e) = channel.clone().send(items.to_vec()) {
                events.remove(&node_id);
                log::error!(
                    "[broadcast] send event to node[{}] channel failed, {}, retrying...",
                    node_id,
                    e
                );
                tokio::time::sleep(tokio::time::Duration::from_secs(1)).await;
                continue;
            }
            ok = true;
            break;
        }
        if !ok {
            log::error!(
                "[broadcast] send event to node[{}] channel failed, dropping events",
                node_id
            );
        }
    }

    Ok(())
}

/**
* 将事件推送到其他节点
*/
async fn send_to_node(
    node: cluster::Node,
    rx: &mut mpsc::UnboundedReceiver<Vec<FileKey>>,
) -> Result<(), anyhow::Error> {
    loop {
        // waiting for the node to be online
        loop {
            // 检查节点是否还能被观测到
            match cluster::get_node_by_uuid(&node.uuid) {
                None => {
                    EVENTS.write().await.remove(&node.uuid);
                    log::error!(
                        "[broadcast] node[{}] leaved cluster, dropping events",
                        &node.uuid,
                    );
                    return Ok(());
                }
                Some(v) => {
                    if v.status == cluster::NodeStatus::Online {
                        break;
                    }
                }
            }
            tokio::time::sleep(tokio::time::Duration::from_secs(1)).await;
            tokio::task::yield_now().await;
        }
        // connect to the node
        let token: MetadataValue<_> = cluster::get_internal_grpc_token()
            .parse()
            .expect("parse internal grpc token faile");

        // 产生访问该node grpc服务的channel
        let channel = match Channel::from_shared(node.grpc_addr.clone())
            .unwrap()
            .connect()
            .await
        {
            Ok(v) => v,
            Err(e) => {
                log::error!("[broadcast] connect to node[{}] failed: {}", &node.uuid, e);
                tokio::time::sleep(tokio::time::Duration::from_secs(1)).await;
                continue;
            }
        };

        // 这个是grpc编译后产生的
        let mut client = cluster_rpc::event_client::EventClient::with_interceptor(
            channel,
            // 在使用该grpc服务时 会自动将token设置到请求头中
            move |mut req: Request<()>| {
                req.metadata_mut().insert("authorization", token.clone());
                Ok(req)
            },
        );

        // 设置支持gzip
        client = client
            .send_compressed(CompressionEncoding::Gzip)
            .accept_compressed(CompressionEncoding::Gzip);
        loop {

            // 通过接收者监听事件
            let items = match rx.recv().await {
                Some(v) => v,
                // 如果收到None代表提示该channel已经被关闭了
                None => {
                    log::info!("[broadcast] node[{}] channel closed", &node.uuid);
                    EVENTS.write().await.remove(&node.uuid);
                    return Ok(());
                }
            };
            // log::info!("broadcast to node[{}] -> {:?}", &node.uuid, items);
            // 设置请求参数
            let mut req_query = cluster_rpc::FileList::default();
            for item in items.iter() {
                req_query.items.push(cluster_rpc::FileKey::from(item));
            }
            let mut wait_ttl = 1;
            let mut retry_ttl = 0;
            loop {
                if retry_ttl >= 1800 {
                    log::error!(
                        "[broadcast] to node[{}] timeout, dropping event, already retried for 30 minutes",
                        &node.uuid
                    );
                    break;
                }
                let request = tonic::Request::new(req_query.clone());
                match client.send_file_list(request).await {
                    Ok(_) => break,
                    Err(e) => {
                        if cluster::get_node_by_uuid(&node.uuid).is_none() {
                            EVENTS.write().await.remove(&node.uuid);
                            log::error!(
                                "[broadcast] node[{}] leaved cluster, dropping events",
                                &node.uuid,
                            );
                            return Ok(());
                        }
                        log::error!(
                            "[broadcast] send event to node[{}] failed: {}, retrying...",
                            &node.uuid,
                            e
                        );
                        tokio::time::sleep(tokio::time::Duration::from_secs(wait_ttl)).await;
                        retry_ttl += wait_ttl;
                        if wait_ttl < 60 {
                            wait_ttl *= 2
                        };
                        continue;
                    }
                }
            }
        }
    }
}<|MERGE_RESOLUTION|>--- conflicted
+++ resolved
@@ -47,12 +47,9 @@
         })
         .unwrap()
     } else {
-<<<<<<< HEAD
         // 也可以只通知一个节点
         get_node_by_uuid(&node_uuid.unwrap())
-=======
         cluster::get_node_by_uuid(&node_uuid.unwrap())
->>>>>>> 6bde6296
             .map(|node| vec![node])
             .unwrap_or_default()
     };
