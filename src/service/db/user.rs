// Copyright 2023 Zinc Labs Inc.
//
// Licensed under the Apache License, Version 2.0 (the "License");
// you may not use this file except in compliance with the License.
// You may obtain a copy of the License at
//
//     http://www.apache.org/licenses/LICENSE-2.0
//
// Unless required by applicable law or agreed to in writing, software
// distributed under the License is distributed on an "AS IS" BASIS,
// WITHOUT WARRANTIES OR CONDITIONS OF ANY KIND, either express or implied.
// See the License for the specific language governing permissions and
// limitations under the License.

use std::sync::Arc;

use anyhow::bail;

use crate::common::{
    infra::{
        config::{ROOT_USER, USERS, USERS_RUM_TOKEN},
        db as infra_db,
    },
    meta::user::{DBUser, User, UserOrg, UserRole},
    utils::json,
};

pub async fn get(org_id: Option<&str>, name: &str) -> Result<Option<User>, anyhow::Error> {
    let user = match org_id {
        None => ROOT_USER.get("root"),
        Some(org_id) => USERS.get(&format!("{org_id}/{name}")),
    };

    if let Some(user) = user {
        return Ok(Some(user.clone()));
    }

    let org_id = org_id.expect("Missing org_id");

    let db = &infra_db::DEFAULT;
    let key = format!("/user/{name}");
    let val = db.get(&key).await?;
    let db_user: DBUser = json::from_slice(&val).unwrap();
    Ok(db_user.get_user(org_id.to_string()))
}

/// Retrieve the user object given token and the requested org
pub async fn get_by_token(
    org_id: Option<&str>,
    token: &str,
) -> Result<Option<User>, anyhow::Error> {
    let user = match org_id {
        None => ROOT_USER.get("root"),
        Some(org_id) => USERS_RUM_TOKEN.get(&format!("{org_id}/{token}")),
    };

    if let Some(user) = user {
        return Ok(Some(user.clone()));
    }

    let org_id = org_id.expect("Missing org_id");

    let db = &infra_db::DEFAULT;
    let key = "/user/";
    let ret = db.list_values(key).await.unwrap();

    let normal_valid_user = |org: &UserOrg| {
        org.name == org_id && org.rum_token.is_some() && org.rum_token.as_ref().unwrap() == token
    };

    let users: Vec<DBUser> = ret
        .iter()
        .map(|item| {
            let user: DBUser = json::from_slice(item).unwrap();
            user
        })
        .filter(|user| user.organizations.iter().any(|org| normal_valid_user(org)))
        .collect();

    if users.len() != 1 {
        bail!("Found invalid token for the given org");
    }

    Ok(users[0].get_user(org_id.to_string()))
}

pub async fn get_db_user(name: &str) -> Result<DBUser, anyhow::Error> {
    let db = &infra_db::DEFAULT;
    let key = format!("/user/{name}");
    let val = db.get(&key).await?;
    Ok(json::from_slice::<DBUser>(&val).unwrap())
}

// 将用户插入到db中
pub async fn set(user: DBUser) -> Result<(), anyhow::Error> {
    let db = &infra_db::DEFAULT;
    let key = format!("/user/{}", user.email);

    // 调用db api 存储用户信息
    db.put(
        &key,
        json::to_vec(&user).unwrap().into(),
        infra_db::NEED_WATCH,
    )
<<<<<<< HEAD
        .await?;
    // cache user  将用户信息加入缓存
=======
    .await?;

    // cache user
>>>>>>> c5581bf1
    for org in user.organizations {
        let user = User {
            email: user.email.clone(),
            first_name: user.first_name.clone(),
            last_name: user.last_name.clone(),
            password: user.password.clone(),
            role: org.role,
            org: org.name.clone(),
            token: org.token,
            rum_token: org.rum_token.clone(),
            salt: user.salt.clone(),
        };
        USERS.insert(
            format!("{}/{}", org.name.clone(), user.email.clone()),
            user.clone(),
        );

        if let Some(rum_token) = org.rum_token {
            USERS_RUM_TOKEN
                .clone()
                .insert(format!("{}/{}", org.name.clone(), rum_token), user);
        }
    }
    Ok(())
}

pub async fn delete(name: &str) -> Result<(), anyhow::Error> {
    let db = &infra_db::DEFAULT;
    let key = format!("/user/{name}");
    match db.delete(&key, false, infra_db::NEED_WATCH).await {
        Ok(_) => {}
        Err(e) => {
            log::error!("Error deleting user: {}", e);
            return Err(anyhow::anyhow!("Error deleting user: {}", e));
        }
    }
    Ok(())
}

/**
 * 监控用户表的变化 并同步缓存
 */
pub async fn watch() -> Result<(), anyhow::Error> {
    let key = "/user/";

    // db分为2种 一种是集群协调者  一种是 metaStore  单机模式下 CLUSTER_COORDINATOR 就是sqlite  集群模式则是etcd
    let db = &infra_db::CLUSTER_COORDINATOR;

    // 监听用户变化 并返回一个事件流
    let mut events = db.watch(key).await?;
    let events = Arc::get_mut(&mut events).unwrap();
    log::info!("Start watching user");
    loop {
        let ev = match events.recv().await {
            Some(ev) => ev,
            None => {
                log::error!("watch_users: event channel closed");
                break;
            }
        };

        // 处理收到的事件
        match ev {
            infra_db::Event::Put(ev) => {
                let item_key = ev.key.strip_prefix(key).unwrap();
                let item_value: DBUser = json::from_slice(&ev.value.unwrap()).unwrap();

                // 做了一层映射
                let users = item_value.get_all_users();
                for user in users {
                    if user.role.eq(&UserRole::Root) {
                        ROOT_USER.insert("root".to_string(), user.clone());
                    }
                    USERS.insert(format!("{}/{}", user.org, item_key), user);
                }
            }
            infra_db::Event::Delete(ev) => {
                let item_key = ev.key.strip_prefix(key).unwrap();
                for user in USERS.clone() {
                    if user.1.email.eq(item_key) {
                        USERS.remove(&format!("{}/{}", user.1.org, user.1.email));
                        break;
                    }
                }
            }
            infra_db::Event::Empty => {}
        }
    }
    Ok(())
}

// 将用户数据加载到cache
pub async fn cache() -> Result<(), anyhow::Error> {
    let db = &infra_db::DEFAULT;
    let key = "/user/";
    let ret = db.list(key).await?;
    for (_, item_value) in ret {
        //let item_key = item_key.strip_prefix(key).unwrap();
        let json_val: DBUser = json::from_slice(&item_value).unwrap();
        let users = json_val.get_all_users();
        for user in users {
            if user.role.eq(&UserRole::Root) {
                ROOT_USER.insert("root".to_string(), user.clone());
            }
            USERS.insert(format!("{}/{}", user.org, user.email), user.clone());
            if let Some(rum_token) = &user.rum_token {
                USERS_RUM_TOKEN
                    .clone()
                    .insert(format!("{}/{}", user.org, rum_token), user);
            }
        }
    }
    log::info!("Users Cached");
    Ok(())
}

pub async fn root_user_exists() -> bool {
    let db = &infra_db::DEFAULT;
    let key = "/user/";
    let mut ret = db.list_values(key).await.unwrap();
    ret.retain(|item| {
        let user: DBUser = json::from_slice(item).unwrap();
        user.organizations
            .first()
            .as_ref()
            .unwrap()
            .role
            .eq(&crate::common::meta::user::UserRole::Root)
    });
    !ret.is_empty()
}

pub async fn reset() -> Result<(), anyhow::Error> {
    let db = &infra_db::DEFAULT;
    let key = "/user/";
    db.delete(key, true, infra_db::NO_NEED_WATCH).await?;
    Ok(())
}

#[cfg(test)]
mod tests {
    use super::*;
    use crate::common::meta::user::UserOrg;

    #[actix_web::test]
    async fn test_user() {
        let org_id = "dummy".to_string();
        let email = "user3@example.com";
        let resp = set(DBUser {
            email: email.to_string(),
            password: "pass".to_string(),
            salt: String::from("sdfjshdkfshdfkshdfkshdfkjh"),
            first_name: "admin".to_owned(),
            last_name: "".to_owned(),
            organizations: vec![UserOrg {
                role: crate::common::meta::user::UserRole::Admin,
                name: org_id.clone(),
                token: "Abcd".to_string(),
                rum_token: Some("rumAbcd".to_string()),
            }],
        })
            .await;
        assert!(resp.is_ok());
        let _ = cache().await;

        let resp = get(Some(&org_id), email).await;
        assert!(resp.unwrap().is_some());

        let resp = delete(email).await;
        assert!(resp.is_ok());
    }
}<|MERGE_RESOLUTION|>--- conflicted
+++ resolved
@@ -102,14 +102,9 @@
         json::to_vec(&user).unwrap().into(),
         infra_db::NEED_WATCH,
     )
-<<<<<<< HEAD
-        .await?;
-    // cache user  将用户信息加入缓存
-=======
     .await?;
 
     // cache user
->>>>>>> c5581bf1
     for org in user.organizations {
         let user = User {
             email: user.email.clone(),
