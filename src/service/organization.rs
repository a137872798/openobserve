--- conflicted
+++ resolved
@@ -46,7 +46,6 @@
     }
 }
 
-// 更新用户密码
 #[tracing::instrument]
 pub async fn get_rum_token(org_id: Option<&str>, user_id: &str) -> RumIngestionToken {
     let user = db::user::get(org_id, user_id).await.unwrap().unwrap();
@@ -89,10 +88,6 @@
         local_org_id = org_id.unwrap();
     }
     let token = Alphanumeric.sample_string(&mut rand::thread_rng(), 16);
-<<<<<<< HEAD
-
-    // 获取该用户所属的全部组织
-=======
     let rum_token = format!(
         "rum{}",
         Alphanumeric.sample_string(&mut rand::thread_rng(), 16)
@@ -112,7 +107,6 @@
         }
     };
 
->>>>>>> c5581bf1
     let mut orgs = db_user.clone().organizations;
     let new_orgs = if !is_root_user(user_id) {
         let mut existing_org = orgs.clone();
@@ -123,20 +117,6 @@
         // Filter out the org which needs to be updated, so that we can modify and insert it back.
         orgs.retain(|org| !org.name.eq(&local_org_id));
 
-<<<<<<< HEAD
-        // 更新了token的值
-        orgs.push(UserOrg {
-            name: local_org_id.to_string(),
-            token: token.clone(),
-            role: existing_org.first().unwrap().role.clone(),
-        });
-        orgs
-    } else {
-        // 更新token 
-        let mut existing_org = orgs.first().unwrap().clone();
-        existing_org.token = token.clone();
-        vec![existing_org]
-=======
         let updated_org = updated_org(&existing_org[0]);
         orgs.push(updated_org);
         orgs
@@ -145,7 +125,6 @@
         let existing_org = orgs.first().unwrap().clone();
         let updated_org = updated_org(&existing_org);
         vec![updated_org]
->>>>>>> c5581bf1
     };
     db_user.organizations = new_orgs;
     let _ = db::user::set(db_user.clone()).await;
