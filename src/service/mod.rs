--- conflicted
+++ resolved
@@ -12,11 +12,6 @@
 // See the License for the specific language governing permissions and
 // limitations under the License.
 
-<<<<<<< HEAD
-use once_cell::sync::Lazy;
-use regex::{self, Regex};
-
-=======
 use ahash::AHashMap;
 use arrow_schema::Schema;
 use once_cell::sync::Lazy;
@@ -24,7 +19,6 @@
 
 use crate::common::meta::stream::StreamParams;
 
->>>>>>> d1b22fe9
 pub mod alert_manager;
 pub mod alerts;
 pub mod compact;
@@ -69,8 +63,6 @@
 }
 
 // format stream name
-<<<<<<< HEAD
-=======
 pub async fn get_formatted_stream_name(
     params: StreamParams,
     schema_map: &mut AHashMap<String, Schema>,
@@ -97,7 +89,6 @@
 }
 
 // format stream name
->>>>>>> d1b22fe9
 pub fn format_stream_name(stream_name: &str) -> String {
     RE_CORRECT_STREAM_NAME
         .replace_all(stream_name, "_")
