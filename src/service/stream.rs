// Copyright 2023 Zinc Labs Inc.
//
// Licensed under the Apache License, Version 2.0 (the "License");
// you may not use this file except in compliance with the License.
// You may obtain a copy of the License at
//
//     http://www.apache.org/licenses/LICENSE-2.0
//
// Unless required by applicable law or agreed to in writing, software
// distributed under the License is distributed on an "AS IS" BASIS,
// WITHOUT WARRANTIES OR CONDITIONS OF ANY KIND, either express or implied.
// See the License for the specific language governing permissions and
// limitations under the License.

use actix_web::{http, http::StatusCode, HttpResponse};
use datafusion::arrow::datatypes::Schema;
use std::{collections::HashMap, io::Error};

use crate::common::{
    infra::{
        cache::stats,
        config::{
            is_local_disk_storage, CONFIG, SIZE_IN_MB, SQL_FULL_TEXT_SEARCH_FIELDS_EXTRA,
            STREAM_SCHEMAS,
        },
    },
    meta::{
        self,
        http::HttpResponse as MetaHttpResponse,
        prom,
        stream::{PartitionTimeLevel, Stream, StreamProperty, StreamSettings, StreamStats},
        usage::Stats,
        StreamType,
    },
    utils::json,
};
use crate::service::{db, metrics::get_prom_metadata_from_schema, search as SearchService};

const LOCAL: &str = "disk";
const S3: &str = "s3";

// 获取流的数据
pub async fn get_stream(
    org_id: &str,
    stream_name: &str,
    stream_type: StreamType,
) -> Result<HttpResponse, Error> {

    // 先从cache/db查找schema
    let schema = db::schema::get(org_id, stream_name, stream_type)
        .await
        .unwrap();

    let mut stats = if !CONFIG.common.usage_enabled {
        stats::get_stream_stats(org_id, stream_name, stream_type)
    } else {
        let in_stats = get_stream_stats(org_id, Some(stream_type), Some(stream_name.to_string()))
            .await
            .unwrap_or_default();
        match in_stats.is_empty() {
            true => StreamStats::default(),
            false => *in_stats
                .get(format!("{}/{}", stream_name, stream_type).as_str())
                .unwrap(),
        }
    };

    stats = transform_stats(&mut stats);
    if schema != Schema::empty() {
        let stream = stream_res(stream_name, stream_type, schema, Some(stats));
        Ok(HttpResponse::Ok().json(stream))
    } else {
        Ok(HttpResponse::NotFound().json(MetaHttpResponse::error(
            StatusCode::NOT_FOUND.into(),
            "stream not found".to_string(),
        )))
    }
}

// 查询某个组织下所有stream
pub async fn get_streams(
    org_id: &str,
    stream_type: Option<StreamType>,
    fetch_schema: bool,  // 代表返回信息中还要包含最新的schema
) -> Vec<Stream> {
    let indices = db::schema::list(org_id, stream_type, fetch_schema)
        .await
        .unwrap();
    let mut indices_res = Vec::with_capacity(indices.len());

    // get all steam stats  获取统计数据
    let all_stats = if !CONFIG.common.usage_enabled {
        HashMap::new()
    } else {
        get_stream_stats(org_id, stream_type, None)
            .await
            .unwrap_or_default()
    };


    // 遍历获取到的每个stream
    for stream_loc in indices {

        // 获取这个stream的统计数据
        let mut stats = if !CONFIG.common.usage_enabled {
            stats::get_stream_stats(
                org_id,
                stream_loc.stream_name.as_str(),
                stream_loc.stream_type,
            )
        } else {
            *all_stats
                .get(format!("{}/{}", stream_loc.stream_name, stream_loc.stream_type).as_str())
                .unwrap_or(&StreamStats::default())
        };

        // 把他们转换后 存入结果容器
        if stats.eq(&StreamStats::default()) {
            indices_res.push(stream_res(
                stream_loc.stream_name.as_str(),
                stream_loc.stream_type,
                stream_loc.schema,
                None,
            ));
        } else {
            stats = transform_stats(&mut stats);
            indices_res.push(stream_res(
                stream_loc.stream_name.as_str(),
                stream_loc.stream_type,
                stream_loc.schema,
                Some(stats),
            ));
        }
    }
    indices_res
}

// 将相关信息组合成一个完整的stream
pub fn stream_res(
    stream_name: &str,
    stream_type: StreamType,
    schema: Schema,
    stats: Option<StreamStats>,
) -> Stream {

    // 获取存储模式 描述数据存储在本地 或者远端 不过在数据写入时 总是会先进入本地磁盘  应该是有后台任务将数据传输到远端
    let storage_type = if is_local_disk_storage() { LOCAL } else { S3 };

    // 将schema转换成 stream_property
    let mappings = schema
        .fields()
        .iter()
        .map(|field| StreamProperty {
            prop_type: field.data_type().to_string(),
            name: field.name().to_string(),
        })
        .collect::<Vec<_>>();

    let mut stats = match stats {
        Some(v) => v,
        None => StreamStats::default(),
    };

    // 获取该schema的创建时间
    stats.created_at = stream_created(&schema).unwrap_or_default();

    // TODO 先忽略测量类型的stream
    let metrics_meta = if stream_type == StreamType::Metrics {
        let mut meta = get_prom_metadata_from_schema(&schema).unwrap_or(prom::Metadata {
            metric_type: prom::MetricType::Empty,
            metric_family_name: stream_name.to_string(),
            help: stream_name.to_string(),
            unit: "".to_string(),
        });
        if meta.metric_type == prom::MetricType::Empty
            && (stream_name.ends_with("_bucket")
                || stream_name.ends_with("_sum")
                || stream_name.ends_with("_count"))
        {
            meta.metric_type = prom::MetricType::Counter;
        }
        Some(meta)
    } else {
        None
    };

    // 从schema的元数据中 加载出 stream_settings
    let mut settings = stream_settings(&schema).unwrap_or_default();
<<<<<<< HEAD
    // special handling for metrics streams
    // 需要设置一个默认的分区级别
    if settings.partition_time_level.unwrap_or_default() == PartitionTimeLevel::Unset {
        settings.partition_time_level = Some(unwrap_partition_time_level(
            settings.partition_time_level,
            stream_type,
        ));
    }
=======
    settings.partition_time_level = Some(unwrap_partition_time_level(
        settings.partition_time_level,
        stream_type,
    ));
>>>>>>> 6bde6296

    Stream {
        name: stream_name.to_string(),
        storage_type: storage_type.to_string(),
        stream_type,
        schema: mappings,
        stats,
        settings,
        metrics_meta,
    }
}

// 更新stream配置
#[tracing::instrument(skip(setting))]
pub async fn save_stream_settings(
    org_id: &str,
    stream_name: &str,
    stream_type: StreamType,
    setting: StreamSettings,
) -> Result<HttpResponse, Error> {
    // check if we are allowed to ingest   表示该stream即将被删除 无法修改
    if db::compact::retention::is_deleting_stream(org_id, stream_name, stream_type, None) {
        return Ok(
            HttpResponse::InternalServerError().json(MetaHttpResponse::error(
                http::StatusCode::INTERNAL_SERVER_ERROR.into(),
                format!("stream [{stream_name}] is being deleted"),
            )),
        );
    }

    // 数据归属于不同的分区 会落在不同的数据文件   全文检索key 不能作为分区键
    for key in setting.partition_keys.iter() {
        if SQL_FULL_TEXT_SEARCH_FIELDS_EXTRA.contains(key) {
            return Ok(HttpResponse::BadRequest().json(MetaHttpResponse::error(
                http::StatusCode::BAD_REQUEST.into(),
                format!("field [{key}] can't be used for partition key"),
            )));
        }
    }

    // 获取该stream的schema
    let schema = db::schema::get(org_id, stream_name, stream_type)
        .await
        .unwrap();
    let mut metadata = schema.metadata.clone();

    // 更新settings
    metadata.insert("settings".to_string(), json::to_string(&setting).unwrap());
    if !metadata.contains_key("created_at") {
        metadata.insert(
            "created_at".to_string(),
            chrono::Utc::now().timestamp_micros().to_string(),
        );
    }
    db::schema::set(
        org_id,
        stream_name,
        stream_type,
        &schema.clone().with_metadata(metadata),
        None,
        false,
    )
    .await
    .unwrap();

    Ok(HttpResponse::Ok().json(MetaHttpResponse::message(
        http::StatusCode::OK.into(),
        "".to_string(),
    )))
}

// 删除某个stream
#[tracing::instrument]
pub async fn delete_stream(
    org_id: &str,
    stream_name: &str,
    stream_type: StreamType,
) -> Result<HttpResponse, Error> {

    // 获取往期所有schema
    let schema = db::schema::get_versions(org_id, stream_name, stream_type)
        .await
        .unwrap();
    if schema.is_empty() {
        return Ok(HttpResponse::NotFound().json(MetaHttpResponse::error(
            StatusCode::NOT_FOUND.into(),
            "stream not found".to_string(),
        )));
    }

    // create delete for compactor   在CACHE中标记该stream已经被删除
    if let Err(e) =
        db::compact::retention::delete_stream(org_id, stream_name, stream_type, None).await
    {
        return Ok(
            HttpResponse::InternalServerError().json(MetaHttpResponse::error(
                StatusCode::INTERNAL_SERVER_ERROR.into(),
                format!("failed to delete stream: {e}"),
            )),
        );
    }

    // delete stream schema   现在开始真正的删除操作
    if let Err(e) = db::schema::delete(org_id, stream_name, Some(stream_type)).await {
        return Ok(
            HttpResponse::InternalServerError().json(MetaHttpResponse::error(
                StatusCode::INTERNAL_SERVER_ERROR.into(),
                format!("failed to delete stream: {e}"),
            )),
        );
    }

    // delete stream schema cache
    let key = format!("{org_id}/{stream_type}/{stream_name}");
    STREAM_SCHEMAS.remove(&key);

    // delete stream stats cache
    stats::remove_stream_stats(org_id, stream_name, stream_type);

    // delete stream compaction offset    删除记录stream压缩情况的偏移量
    if let Err(e) = db::compact::files::del_offset(org_id, stream_name, stream_type).await {
        return Ok(
            HttpResponse::InternalServerError().json(MetaHttpResponse::error(
                StatusCode::INTERNAL_SERVER_ERROR.into(),
                format!("failed to delete stream: {e}"),
            )),
        );
    };

    Ok(HttpResponse::Ok().json(MetaHttpResponse::message(
        StatusCode::OK.into(),
        "stream deleted".to_string(),
    )))
}

pub fn get_stream_setting_fts_fields(schema: &Schema) -> Result<Vec<String>, anyhow::Error> {
    match stream_settings(schema) {
        Some(setting) => Ok(setting.full_text_search_keys),
        None => Ok(vec![]),
    }
}

fn transform_stats(stats: &mut StreamStats) -> StreamStats {
    if !CONFIG.common.usage_enabled {
        stats.storage_size /= SIZE_IN_MB;
        stats.compressed_size /= SIZE_IN_MB;
    }
    stats.storage_size = (stats.storage_size * 100.0).round() / 100.0;
    stats.compressed_size = (stats.compressed_size * 100.0).round() / 100.0;
    *stats
}

// 获取stream的创建时间
pub fn stream_created(schema: &Schema) -> Option<i64> {
    schema
        .metadata()
        .get("created_at")
        .map(|v| v.parse().unwrap())
}

pub fn stream_settings(schema: &Schema) -> Option<StreamSettings> {
    if schema.metadata().is_empty() {
        return None;
    }
    schema
        .metadata()
        .get("settings")
        .map(|v| StreamSettings::from(v.as_str()))
}

// 产生一个默认的分区级别   小时或者天
pub fn unwrap_partition_time_level(
    level: Option<PartitionTimeLevel>,
    stream_type: StreamType,
) -> PartitionTimeLevel {
<<<<<<< HEAD
    match level {
        Some(l) => l,
        None => match stream_type {
            // 从配置中获取
=======
    let level = level.unwrap_or_default();
    if level != PartitionTimeLevel::Unset {
        level
    } else {
        match stream_type {
>>>>>>> 6bde6296
            StreamType::Logs => PartitionTimeLevel::from(CONFIG.limit.logs_file_retention.as_str()),
            StreamType::Metrics => {
                PartitionTimeLevel::from(CONFIG.limit.metrics_file_retention.as_str())
            }
            StreamType::Traces => {
                PartitionTimeLevel::from(CONFIG.limit.traces_file_retention.as_str())
            }
            _ => PartitionTimeLevel::default(),
        }
    }
}

async fn get_stream_stats(
    org_id: &str,
    stream_type: Option<StreamType>,
    stream_name: Option<String>,
) -> Result<HashMap<String, StreamStats>, anyhow::Error> {
    let mut sql = if CONFIG.common.usage_report_compressed_size {
        format!("select min(min_ts) as min_ts  , max(max_ts) as max_ts , max(compressed_size) as compressed_size , max(original_size) as original_size , max(records) as records ,stream_name , org_id , stream_type from  \"stats\" where org_id='{org_id}' ")
    } else {
        format!("select min(min_ts) as min_ts  , max(max_ts) as max_ts , max(original_size) as original_size , max(records) as records ,stream_name , org_id , stream_type from  \"stats\" where org_id='{org_id}'")
    };

    sql = match stream_type {
        Some(stream_type) => {
            format!("{sql } and stream_type='{stream_type}' ")
        }
        None => sql,
    };

    sql = match stream_name {
        Some(stream_name) => format!("{sql} and stream_name='{stream_name}' "),
        None => sql,
    };

    // group by stream_name , org_id , stream_type

    let query = meta::search::Query {
        sql: format!("{sql} group by stream_name , org_id , stream_type"),
        sql_mode: "full".to_owned(),
        size: 100000000,
        ..Default::default()
    };

    let req: meta::search::Request = meta::search::Request {
        query,
        aggs: HashMap::new(),
        encoding: meta::search::RequestEncoding::Empty,
        timeout: 0,
    };
    match SearchService::search(&CONFIG.common.usage_org, meta::StreamType::Logs, &req).await {
        Ok(res) => {
            let mut all_stats = HashMap::new();
            for item in res.hits {
                let stats: Stats = json::from_value(item).unwrap();
                all_stats.insert(
                    format!("{}/{}", stats.stream_name, stats.stream_type),
                    stats.into(),
                );
            }
            Ok(all_stats)
        }
        Err(err) => Err(err.into()),
    }
}

#[cfg(test)]
mod test {
    use super::*;
    use datafusion::arrow::datatypes::{DataType, Field, Schema};

    #[test]
    fn test_transform_stats() {
        let mut stats = StreamStats::default();
        let res = transform_stats(&mut stats);
        assert_eq!(stats, res);
    }

    #[test]
    fn test_stream_res() {
        let stats = StreamStats::default();
        let schema = Schema::new(vec![Field::new("f.c", DataType::Int32, false)]);
        let res = stream_res("Test", StreamType::Logs, schema, Some(stats));
        assert_eq!(res.stats, stats);
    }

    #[test]
    fn test_get_stream_setting_fts_fields() {
        let sch = Schema::new(vec![Field::new("f.c", DataType::Int32, false)]);
        let res = get_stream_setting_fts_fields(&sch);
        assert!(res.is_ok());
    }
}<|MERGE_RESOLUTION|>--- conflicted
+++ resolved
@@ -186,21 +186,10 @@
 
     // 从schema的元数据中 加载出 stream_settings
     let mut settings = stream_settings(&schema).unwrap_or_default();
-<<<<<<< HEAD
-    // special handling for metrics streams
-    // 需要设置一个默认的分区级别
-    if settings.partition_time_level.unwrap_or_default() == PartitionTimeLevel::Unset {
-        settings.partition_time_level = Some(unwrap_partition_time_level(
-            settings.partition_time_level,
-            stream_type,
-        ));
-    }
-=======
     settings.partition_time_level = Some(unwrap_partition_time_level(
         settings.partition_time_level,
         stream_type,
     ));
->>>>>>> 6bde6296
 
     Stream {
         name: stream_name.to_string(),
@@ -376,18 +365,11 @@
     level: Option<PartitionTimeLevel>,
     stream_type: StreamType,
 ) -> PartitionTimeLevel {
-<<<<<<< HEAD
-    match level {
-        Some(l) => l,
-        None => match stream_type {
-            // 从配置中获取
-=======
     let level = level.unwrap_or_default();
     if level != PartitionTimeLevel::Unset {
         level
     } else {
         match stream_type {
->>>>>>> 6bde6296
             StreamType::Logs => PartitionTimeLevel::from(CONFIG.limit.logs_file_retention.as_str()),
             StreamType::Metrics => {
                 PartitionTimeLevel::from(CONFIG.limit.metrics_file_retention.as_str())
