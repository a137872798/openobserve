// Copyright 2023 Zinc Labs Inc.
//
// Licensed under the Apache License, Version 2.0 (the "License");
// you may not use this file except in compliance with the License.
// You may obtain a copy of the License at
//
//     http://www.apache.org/licenses/LICENSE-2.0
//
// Unless required by applicable law or agreed to in writing, software
// distributed under the License is distributed on an "AS IS" BASIS,
// WITHOUT WARRANTIES OR CONDITIONS OF ANY KIND, either express or implied.
// See the License for the specific language governing permissions and
// limitations under the License.

use actix_web::{http, http::StatusCode, HttpResponse};
use datafusion::arrow::datatypes::Schema;
use std::{collections::HashMap, io::Error};

use crate::common::{
    infra::{
        cache::stats,
        config::{
            is_local_disk_storage, CONFIG, SIZE_IN_MB, SQL_FULL_TEXT_SEARCH_FIELDS_EXTRA,
            STREAM_SCHEMAS,
        },
    },
    meta::{
        self,
        http::HttpResponse as MetaHttpResponse,
        prom,
        stream::{PartitionTimeLevel, Stream, StreamProperty, StreamSettings, StreamStats},
        usage::Stats,
        StreamType,
    },
    utils::json,
};
use crate::service::{db, metrics::get_prom_metadata_from_schema, search as SearchService};

const LOCAL: &str = "disk";
const S3: &str = "s3";

// 获取流的数据
pub async fn get_stream(
    org_id: &str,
    stream_name: &str,
    stream_type: StreamType,
) -> Result<HttpResponse, Error> {

    // 先从cache/db查找schema
    let schema = db::schema::get(org_id, stream_name, stream_type)
        .await
        .unwrap();

    let mut stats = stats::get_stream_stats(org_id, stream_name, stream_type);
    transform_stats(&mut stats);
    if schema != Schema::empty() {
        let stream = stream_res(stream_name, stream_type, schema, Some(stats));
        Ok(HttpResponse::Ok().json(stream))
    } else {
        Ok(HttpResponse::NotFound().json(MetaHttpResponse::error(
            StatusCode::NOT_FOUND.into(),
            "stream not found".to_string(),
        )))
    }
}

// 查询某个组织下所有stream
pub async fn get_streams(
    org_id: &str,
    stream_type: Option<StreamType>,
    fetch_schema: bool,  // 代表返回信息中还要包含最新的schema
) -> Vec<Stream> {
    let indices = db::schema::list(org_id, stream_type, fetch_schema)
        .await
        .unwrap_or_default();
    let mut indices_res = Vec::with_capacity(indices.len());
<<<<<<< HEAD

    // get all steam stats  获取统计数据
    let all_stats = if !CONFIG.common.usage_enabled {
        HashMap::new()
    } else {
        get_stream_stats(org_id, stream_type, None)
            .await
            .unwrap_or_default()
    };


    // 遍历获取到的每个stream
    for stream_loc in indices {

        // 获取这个stream的统计数据
        let mut stats = if !CONFIG.common.usage_enabled {
            stats::get_stream_stats(
                org_id,
                stream_loc.stream_name.as_str(),
                stream_loc.stream_type,
            )
        } else {
            *all_stats
                .get(format!("{}/{}", stream_loc.stream_name, stream_loc.stream_type).as_str())
                .unwrap_or(&StreamStats::default())
        };

        // 把他们转换后 存入结果容器
=======
    for stream_loc in indices {
        let mut stats = stats::get_stream_stats(
            org_id,
            stream_loc.stream_name.as_str(),
            stream_loc.stream_type,
        );
>>>>>>> d1b22fe9
        if stats.eq(&StreamStats::default()) {
            indices_res.push(stream_res(
                stream_loc.stream_name.as_str(),
                stream_loc.stream_type,
                stream_loc.schema,
                None,
            ));
        } else {
            transform_stats(&mut stats);
            indices_res.push(stream_res(
                stream_loc.stream_name.as_str(),
                stream_loc.stream_type,
                stream_loc.schema,
                Some(stats),
            ));
        }
    }
    indices_res
}

// 将相关信息组合成一个完整的stream
pub fn stream_res(
    stream_name: &str,
    stream_type: StreamType,
    schema: Schema,
    stats: Option<StreamStats>,
) -> Stream {

    // 获取存储模式 描述数据存储在本地 或者远端 不过在数据写入时 总是会先进入本地磁盘  应该是有后台任务将数据传输到远端
    let storage_type = if is_local_disk_storage() { LOCAL } else { S3 };

    // 将schema转换成 stream_property
    let mappings = schema
        .fields()
        .iter()
        .map(|field| StreamProperty {
            prop_type: field.data_type().to_string(),
            name: field.name().to_string(),
        })
        .collect::<Vec<_>>();

    let mut stats = match stats {
        Some(v) => v,
        None => StreamStats::default(),
    };

    // 获取该schema的创建时间
    stats.created_at = stream_created(&schema).unwrap_or_default();

    // TODO 先忽略测量类型的stream
    let metrics_meta = if stream_type == StreamType::Metrics {
        let mut meta = get_prom_metadata_from_schema(&schema).unwrap_or(prom::Metadata {
            metric_type: prom::MetricType::Empty,
            metric_family_name: stream_name.to_string(),
            help: stream_name.to_string(),
            unit: "".to_string(),
        });
        if meta.metric_type == prom::MetricType::Empty
            && (stream_name.ends_with("_bucket")
                || stream_name.ends_with("_sum")
                || stream_name.ends_with("_count"))
        {
            meta.metric_type = prom::MetricType::Counter;
        }
        Some(meta)
    } else {
        None
    };

    // 从schema的元数据中 加载出 stream_settings
    let mut settings = stream_settings(&schema).unwrap_or_default();
    settings.partition_time_level = Some(unwrap_partition_time_level(
        settings.partition_time_level,
        stream_type,
    ));

    Stream {
        name: stream_name.to_string(),
        storage_type: storage_type.to_string(),
        stream_type,
        schema: mappings,
        stats,
        settings,
        metrics_meta,
    }
}

// 更新stream配置
#[tracing::instrument(skip(setting))]
pub async fn save_stream_settings(
    org_id: &str,
    stream_name: &str,
    stream_type: StreamType,
    setting: StreamSettings,
) -> Result<HttpResponse, Error> {
    // check if we are allowed to ingest   表示该stream即将被删除 无法修改
    if db::compact::retention::is_deleting_stream(org_id, stream_name, stream_type, None) {
        return Ok(
            HttpResponse::InternalServerError().json(MetaHttpResponse::error(
                http::StatusCode::INTERNAL_SERVER_ERROR.into(),
                format!("stream [{stream_name}] is being deleted"),
            )),
        );
    }

    // 数据归属于不同的分区 会落在不同的数据文件   全文检索key 不能作为分区键
    for key in setting.partition_keys.iter() {
        if SQL_FULL_TEXT_SEARCH_FIELDS_EXTRA.contains(key) {
            return Ok(HttpResponse::BadRequest().json(MetaHttpResponse::error(
                http::StatusCode::BAD_REQUEST.into(),
                format!("field [{key}] can't be used for partition key"),
            )));
        }
    }

    // 获取该stream的schema
    let schema = db::schema::get(org_id, stream_name, stream_type)
        .await
        .unwrap();
    let mut metadata = schema.metadata.clone();

    // 更新settings
    metadata.insert("settings".to_string(), json::to_string(&setting).unwrap());
    if !metadata.contains_key("created_at") {
        metadata.insert(
            "created_at".to_string(),
            chrono::Utc::now().timestamp_micros().to_string(),
        );
    }
    db::schema::set(
        org_id,
        stream_name,
        stream_type,
        &schema.clone().with_metadata(metadata),
        None,
        false,
    )
    .await
    .unwrap();

    Ok(HttpResponse::Ok().json(MetaHttpResponse::message(
        http::StatusCode::OK.into(),
        "".to_string(),
    )))
}

// 删除某个stream
#[tracing::instrument]
pub async fn delete_stream(
    org_id: &str,
    stream_name: &str,
    stream_type: StreamType,
) -> Result<HttpResponse, Error> {

    // 获取往期所有schema
    let schema = db::schema::get_versions(org_id, stream_name, stream_type)
        .await
        .unwrap();
    if schema.is_empty() {
        return Ok(HttpResponse::NotFound().json(MetaHttpResponse::error(
            StatusCode::NOT_FOUND.into(),
            "stream not found".to_string(),
        )));
    }

    // create delete for compactor   在CACHE中标记该stream已经被删除
    if let Err(e) =
        db::compact::retention::delete_stream(org_id, stream_name, stream_type, None).await
    {
        return Ok(
            HttpResponse::InternalServerError().json(MetaHttpResponse::error(
                StatusCode::INTERNAL_SERVER_ERROR.into(),
                format!("failed to delete stream: {e}"),
            )),
        );
    }

    // delete stream schema   现在开始真正的删除操作
    if let Err(e) = db::schema::delete(org_id, stream_name, Some(stream_type)).await {
        return Ok(
            HttpResponse::InternalServerError().json(MetaHttpResponse::error(
                StatusCode::INTERNAL_SERVER_ERROR.into(),
                format!("failed to delete stream: {e}"),
            )),
        );
    }

    // delete stream schema cache
    let key = format!("{org_id}/{stream_type}/{stream_name}");
    STREAM_SCHEMAS.remove(&key);

    // delete stream stats cache
    stats::remove_stream_stats(org_id, stream_name, stream_type);

    // delete stream compaction offset    删除记录stream压缩情况的偏移量
    if let Err(e) = db::compact::files::del_offset(org_id, stream_name, stream_type).await {
        return Ok(
            HttpResponse::InternalServerError().json(MetaHttpResponse::error(
                StatusCode::INTERNAL_SERVER_ERROR.into(),
                format!("failed to delete stream: {e}"),
            )),
        );
    };

    Ok(HttpResponse::Ok().json(MetaHttpResponse::message(
        StatusCode::OK.into(),
        "stream deleted".to_string(),
    )))
}

pub fn get_stream_setting_fts_fields(schema: &Schema) -> Result<Vec<String>, anyhow::Error> {
    match stream_settings(schema) {
        Some(setting) => Ok(setting.full_text_search_keys),
        None => Ok(vec![]),
    }
}

fn transform_stats(stats: &mut StreamStats) {
    stats.storage_size /= SIZE_IN_MB;
    stats.compressed_size /= SIZE_IN_MB;
    stats.storage_size = (stats.storage_size * 100.0).round() / 100.0;
    stats.compressed_size = (stats.compressed_size * 100.0).round() / 100.0;
}

// 获取stream的创建时间
pub fn stream_created(schema: &Schema) -> Option<i64> {
    schema
        .metadata()
        .get("created_at")
        .map(|v| v.parse().unwrap())
}

pub fn stream_settings(schema: &Schema) -> Option<StreamSettings> {
    if schema.metadata().is_empty() {
        return None;
    }
    schema
        .metadata()
        .get("settings")
        .map(|v| StreamSettings::from(v.as_str()))
}

// 产生一个默认的分区级别   小时或者天
pub fn unwrap_partition_time_level(
    level: Option<PartitionTimeLevel>,
    stream_type: StreamType,
) -> PartitionTimeLevel {
    let level = level.unwrap_or_default();
    if level != PartitionTimeLevel::Unset {
        level
    } else {
        match stream_type {
            StreamType::Logs => PartitionTimeLevel::from(CONFIG.limit.logs_file_retention.as_str()),
            StreamType::Metrics => {
                PartitionTimeLevel::from(CONFIG.limit.metrics_file_retention.as_str())
            }
            StreamType::Traces => {
                PartitionTimeLevel::from(CONFIG.limit.traces_file_retention.as_str())
            }
            _ => PartitionTimeLevel::default(),
        }
    }
}

/// get stream stats from usage report
async fn _get_stream_stats(
    org_id: &str,
    stream_type: Option<StreamType>,
    stream_name: Option<String>,
) -> Result<HashMap<String, StreamStats>, anyhow::Error> {
    let mut sql = if CONFIG.common.usage_report_compressed_size {
        format!("select min(min_ts) as min_ts  , max(max_ts) as max_ts , max(compressed_size) as compressed_size , max(original_size) as original_size , max(records) as records ,stream_name , org_id , stream_type from  \"stats\" where org_id='{org_id}' ")
    } else {
        format!("select min(min_ts) as min_ts  , max(max_ts) as max_ts , max(original_size) as original_size , max(records) as records ,stream_name , org_id , stream_type from  \"stats\" where org_id='{org_id}'")
    };

    sql = match stream_type {
        Some(stream_type) => {
            format!("{sql } and stream_type='{stream_type}' ")
        }
        None => sql,
    };

    sql = match stream_name {
        Some(stream_name) => format!("{sql} and stream_name='{stream_name}' "),
        None => sql,
    };

    // group by stream_name , org_id , stream_type

    let query = meta::search::Query {
        sql: format!("{sql} group by stream_name , org_id , stream_type"),
        sql_mode: "full".to_owned(),
        size: 100000000,
        ..Default::default()
    };

    let req: meta::search::Request = meta::search::Request {
        query,
        aggs: HashMap::new(),
        encoding: meta::search::RequestEncoding::Empty,
        timeout: 0,
    };
    match SearchService::search(&CONFIG.common.usage_org, meta::StreamType::Logs, &req).await {
        Ok(res) => {
            let mut all_stats = HashMap::new();
            for item in res.hits {
                let stats: Stats = json::from_value(item).unwrap();
                all_stats.insert(
                    format!("{}/{}", stats.stream_name, stats.stream_type),
                    stats.into(),
                );
            }
            Ok(all_stats)
        }
        Err(err) => Err(err.into()),
    }
}

#[cfg(test)]
mod test {
    use super::*;
    use datafusion::arrow::datatypes::{DataType, Field, Schema};

    #[test]
    fn test_stream_res() {
        let stats = StreamStats::default();
        let schema = Schema::new(vec![Field::new("f.c", DataType::Int32, false)]);
        let res = stream_res("Test", StreamType::Logs, schema, Some(stats));
        assert_eq!(res.stats, stats);
    }

    #[test]
    fn test_get_stream_setting_fts_fields() {
        let sch = Schema::new(vec![Field::new("f.c", DataType::Int32, false)]);
        let res = get_stream_setting_fts_fields(&sch);
        assert!(res.is_ok());
    }
}<|MERGE_RESOLUTION|>--- conflicted
+++ resolved
@@ -74,43 +74,12 @@
         .await
         .unwrap_or_default();
     let mut indices_res = Vec::with_capacity(indices.len());
-<<<<<<< HEAD
-
-    // get all steam stats  获取统计数据
-    let all_stats = if !CONFIG.common.usage_enabled {
-        HashMap::new()
-    } else {
-        get_stream_stats(org_id, stream_type, None)
-            .await
-            .unwrap_or_default()
-    };
-
-
-    // 遍历获取到的每个stream
-    for stream_loc in indices {
-
-        // 获取这个stream的统计数据
-        let mut stats = if !CONFIG.common.usage_enabled {
-            stats::get_stream_stats(
-                org_id,
-                stream_loc.stream_name.as_str(),
-                stream_loc.stream_type,
-            )
-        } else {
-            *all_stats
-                .get(format!("{}/{}", stream_loc.stream_name, stream_loc.stream_type).as_str())
-                .unwrap_or(&StreamStats::default())
-        };
-
-        // 把他们转换后 存入结果容器
-=======
     for stream_loc in indices {
         let mut stats = stats::get_stream_stats(
             org_id,
             stream_loc.stream_name.as_str(),
             stream_loc.stream_type,
         );
->>>>>>> d1b22fe9
         if stats.eq(&StreamStats::default()) {
             indices_res.push(stream_res(
                 stream_loc.stream_name.as_str(),
