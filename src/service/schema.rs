--- conflicted
+++ resolved
@@ -97,13 +97,7 @@
             field_datatype_delta,
             new_field_delta
         );
-<<<<<<< HEAD
-
-        // 尝试将2个schema进行合并
-        match try_merge(vec![schema.clone(), inferred_schema.as_ref().clone()]) {
-=======
         match try_merge(vec![schema, Arc::into_inner(inferred_schema).unwrap()]) {
->>>>>>> c5581bf1
             Err(e) => {
                 log::error!(
                     "schema_evolution: schema merge failed for {:?} err: {:?}",
@@ -119,17 +113,9 @@
 
                     let metadata = merged.metadata().clone();
 
-<<<<<<< HEAD
-                    for field in merged.to_cloned_fields().into_iter() {
-                        let mut field = field.clone();
-                        let mut new_meta = field.metadata().clone();
-                        // 移除掉 zo_cast 标记
-                        if new_meta.contains_key("zo_cast") {
-=======
                     for mut field in merged.to_cloned_fields().into_iter() {
                         if field.metadata().contains_key("zo_cast") {
                             let mut new_meta = field.metadata().clone();
->>>>>>> c5581bf1
                             new_meta.remove_entry("zo_cast");
                             field.set_metadata(new_meta);
                         }
@@ -517,15 +503,9 @@
                     Some(record_ts),
                     is_field_delta,
                 )
-<<<<<<< HEAD
-                    .await
-                    .unwrap();
-                stream_schema_map.insert(stream_name.to_string(), final_schema.clone());
-=======
                 .await
                 .unwrap();
                 stream_schema_map.insert(stream_name.to_string(), final_schema);
->>>>>>> c5581bf1
             } else {
                 //No Change in schema.
                 stream_schema_map.insert(stream_name.to_string(), schema);
