// Copyright 2023 Zinc Labs Inc.
//
// Licensed under the Apache License, Version 2.0 (the "License");
// you may not use this file except in compliance with the License.
// You may obtain a copy of the License at
//
//     http://www.apache.org/licenses/LICENSE-2.0
//
// Unless required by applicable law or agreed to in writing, software
// distributed under the License is distributed on an "AS IS" BASIS,
// WITHOUT WARRANTIES OR CONDITIONS OF ANY KIND, either express or implied.
// See the License for the specific language governing permissions and
// limitations under the License.

use futures::future::try_join_all;
use std::io::Write;
use tonic::{codec::CompressionEncoding, metadata::MetadataValue, transport::Channel, Request};
use tracing_opentelemetry::OpenTelemetrySpanExt;

use crate::common::{
    infra::{
        cluster,
        errors::{Error, ErrorCodes},
        {config::CONFIG, file_list, ider, storage},
    },
    meta::{
        common::{FileKey, FileMeta},
        stream::{PartitionTimeLevel, ScanStats},
        StreamType,
    },
    utils::{file::get_file_meta as util_get_file_meta, json},
};
use crate::handler::grpc::cluster_rpc;
use crate::service::{db, search::MetadataMap};

<<<<<<< HEAD
// 查询某个流的文件列表
#[inline]
=======
>>>>>>> d1b22fe9
pub async fn query(
    org_id: &str,
    stream_name: &str,
    stream_type: StreamType,
    time_level: PartitionTimeLevel,
    time_min: i64,   // 查看该时间范围内所有文件
    time_max: i64,
    is_local: bool,
) -> Result<Vec<FileKey>, anyhow::Error> {
    if is_local || CONFIG.common.local_mode {
        return query_inner(
            org_id,
            stream_name,
            stream_type,
            time_level,
            time_min,
            time_max,
        )
        .await;
    }

    // cluster mode
    let start: std::time::Instant = std::time::Instant::now();
    let nodes = cluster::get_cached_online_querier_nodes().unwrap_or_default();
    if nodes.is_empty() {
        return Ok(Vec::new());
    }
    let mut tasks = Vec::with_capacity(3);
    // get first three nodes to check file list max id
    for node in nodes.into_iter().take(3) {
        let org_id = org_id.to_string();
        let task = tokio::task::spawn(async move {
            let req = cluster_rpc::EmptyRequest::default();
            let org_id: MetadataValue<_> = org_id
                .parse()
                .map_err(|_| Error::Message("invalid org_id".to_string()))?;
            let mut request = tonic::Request::new(req);

            opentelemetry::global::get_text_map_propagator(|propagator| {
                propagator.inject_context(
                    &tracing::Span::current().context(),
                    &mut MetadataMap(request.metadata_mut()),
                )
            });

            let token: MetadataValue<_> = cluster::get_internal_grpc_token()
                .parse()
                .map_err(|_| Error::Message("invalid token".to_string()))?;
            let channel = Channel::from_shared(node.grpc_addr.clone())
                .unwrap()
                .connect()
                .await
                .map_err(|err| {
                    log::error!(
                        "file_list->grpc: node: {}, connect err: {:?}",
                        &node.grpc_addr,
                        err
                    );
                    Error::ErrorCode(ErrorCodes::ServerInternalError(
                        "connect querier error".to_string(),
                    ))
                })?;
            let mut client = cluster_rpc::filelist_client::FilelistClient::with_interceptor(
                channel,
                move |mut req: Request<()>| {
                    req.metadata_mut().insert("authorization", token.clone());
                    req.metadata_mut()
                        .insert(CONFIG.grpc.org_header_key.as_str(), org_id.clone());
                    Ok(req)
                },
            );
            client = client
                .send_compressed(CompressionEncoding::Gzip)
                .accept_compressed(CompressionEncoding::Gzip);
            let response: cluster_rpc::MaxIdResponse = match client.max_id(request).await {
                Ok(res) => res.into_inner(),
                Err(err) => {
                    log::error!(
                        "file_list->grpc: node: {}, query max_id err: {:?}",
                        &node.grpc_addr,
                        err
                    );
                    if err.code() == tonic::Code::Internal {
                        let err = ErrorCodes::from_json(err.message())?;
                        return Err(Error::ErrorCode(err));
                    }
                    return Err(Error::ErrorCode(ErrorCodes::ServerInternalError(
                        "search node error".to_string(),
                    )));
                }
            };
            Ok((node, response.max_id))
        });
        tasks.push(task);
    }
    let mut max_id: i64 = 0;
    let mut max_id_node: Option<cluster::Node> = None;
    let task_results = try_join_all(tasks).await?;
    for task in task_results {
        let res = task?;
        if res.1 > max_id {
            max_id = res.1;
            max_id_node = Some(res.0);
        }
    }
    if max_id_node.is_none() {
        return Ok(Vec::new());
    }
    let node = max_id_node.unwrap();
    if node.uuid.eq(cluster::LOCAL_NODE_UUID.as_str()) {
        // local node, no need grpc call
        let files = query_inner(
            org_id,
            stream_name,
            stream_type,
            time_level,
            time_min,
            time_max,
        )
        .await?;
        log::info!(
            "file_list->local: query list: {}, time: {}ms",
            files.len(),
            start.elapsed().as_millis()
        );
        return Ok(files);
    }
    // use the max_id node to query file_list
    let req = cluster_rpc::FileListQueryRequest {
        org_id: org_id.to_string(),
        stream_name: stream_name.to_string(),
        stream_type: stream_type.to_string(),
        time_level: time_level.to_string(),
        start_time: time_min,
        end_time: time_max,
    };
    let org_id: MetadataValue<_> = org_id
        .parse()
        .map_err(|_| Error::Message("invalid org_id".to_string()))?;
    let mut request = tonic::Request::new(req);

    opentelemetry::global::get_text_map_propagator(|propagator| {
        propagator.inject_context(
            &tracing::Span::current().context(),
            &mut MetadataMap(request.metadata_mut()),
        )
    });

    let token: MetadataValue<_> = cluster::get_internal_grpc_token()
        .parse()
        .map_err(|_| Error::Message("invalid token".to_string()))?;
    let channel = Channel::from_shared(node.grpc_addr.clone())
        .unwrap()
        .connect()
        .await
        .map_err(|err| {
            log::error!(
                "file_list->grpc: node: {}, connect err: {:?}",
                &node.grpc_addr,
                err
            );
            Error::ErrorCode(ErrorCodes::ServerInternalError(
                "connect search node error".to_string(),
            ))
        })?;
    let mut client = cluster_rpc::filelist_client::FilelistClient::with_interceptor(
        channel,
        move |mut req: Request<()>| {
            req.metadata_mut().insert("authorization", token.clone());
            req.metadata_mut()
                .insert(CONFIG.grpc.org_header_key.as_str(), org_id.clone());
            Ok(req)
        },
    );
    client = client
        .send_compressed(CompressionEncoding::Gzip)
        .accept_compressed(CompressionEncoding::Gzip);
    let response: cluster_rpc::FileList = match client.query(request).await {
        Ok(res) => res.into_inner(),
        Err(err) => {
            log::error!(
                "file_list->grpc: node: {}, query list err: {:?}",
                &node.grpc_addr,
                err
            );
            if err.code() == tonic::Code::Internal {
                let err = ErrorCodes::from_json(err.message())?;
                return Err(anyhow::anyhow!(Error::ErrorCode(err).to_string()));
            }
            return Err(anyhow::anyhow!("search node error".to_string(),));
        }
    };
    let files = response.items.iter().map(FileKey::from).collect::<Vec<_>>();
    log::info!(
        "file_list->grpc: node: {}, query list: {}, time: {}ms",
        &node.grpc_addr,
        files.len(),
        start.elapsed().as_millis()
    );
    Ok(files)
}

#[inline]
async fn query_inner(
    org_id: &str,
    stream_name: &str,
    stream_type: StreamType,
    time_level: PartitionTimeLevel,
    time_min: i64,
    time_max: i64,
) -> Result<Vec<FileKey>, anyhow::Error> {

    // 一个DB查询
    let files = file_list::query(
        org_id,
        stream_type,
        stream_name,
        time_level,
        (time_min, time_max),
    )
    .await?;
    let mut file_keys = Vec::with_capacity(files.len());
    for file in files {
        file_keys.push(FileKey {
            key: file.0,
            meta: file.1,
            deleted: false,  // 代表此时这些文件还没有被标记成删除
        });
    }
    Ok(file_keys)
}

#[inline]
pub async fn get_file_meta(file: &str) -> Result<FileMeta, anyhow::Error> {
    Ok(file_list::get(file).await?)
}

#[inline]
pub async fn calculate_files_size(files: &[FileKey]) -> Result<ScanStats, anyhow::Error> {
    let mut stats = ScanStats::new();
    stats.files = files.len() as i64;
    for file in files {
        stats.records += file.meta.records;
        stats.original_size += file.meta.original_size;
        stats.compressed_size += file.meta.compressed_size;
    }
    Ok(stats)
}

#[inline]
pub fn calculate_local_files_size(files: &[String]) -> Result<u64, anyhow::Error> {
    let mut size = 0;
    for file in files {
        let file_size = match util_get_file_meta(file) {
            Ok(resp) => resp.len(),
            Err(_) => 0,
        };
        size += file_size;
    }
    Ok(size)
}

// Delete one parquet file and update the file list
pub async fn delete_parquet_file(key: &str, file_list_only: bool) -> Result<(), anyhow::Error> {
    if CONFIG.common.meta_store_external {
        delete_parquet_file_db_only(key, file_list_only).await
    } else {
        delete_parquet_file_s3(key, file_list_only).await
    }
}

async fn delete_parquet_file_db_only(key: &str, file_list_only: bool) -> Result<(), anyhow::Error> {
    // delete from file list in dynamo
    file_list::batch_remove(&[key.to_string()]).await?;

    // delete the parquet whaterever the file is exists or not
    if !file_list_only {
        _ = storage::del(&[key]).await;
    }
    Ok(())
}

async fn delete_parquet_file_s3(key: &str, file_list_only: bool) -> Result<(), anyhow::Error> {
    let columns = key.split('/').collect::<Vec<&str>>();
    if columns[0] != "files" || columns.len() < 9 {
        return Ok(());
    }
    let new_file_list_key = format!(
        "file_list/{}/{}/{}/{}/{}.json.zst",
        columns[4],
        columns[5],
        columns[6],
        columns[7],
        ider::generate()
    );

    let meta = FileMeta::default();
    let deleted = true;
    let file_data = FileKey {
        key: key.to_string(),
        meta: meta.clone(),
        deleted,
    };

    // generate the new file list
    let mut buf = zstd::Encoder::new(Vec::new(), 3)?;
    let mut write_buf = json::to_vec(&file_data)?;
    write_buf.push(b'\n');
    buf.write_all(&write_buf)?;
    let compressed_bytes = buf.finish().unwrap();
    storage::put(&new_file_list_key, compressed_bytes.into()).await?;
    db::file_list::progress(key, Some(&meta), deleted, false).await?;
    db::file_list::broadcast::send(&[file_data], None).await?;

    // delete the parquet whaterever the file is exists or not
    if !file_list_only {
        _ = storage::del(&[key]).await;
    }
    Ok(())
}

#[cfg(test)]
mod test {
    use super::*;

    #[actix_web::test]
    async fn test_get_file_meta() {
        let res = get_file_meta(
            "files/default/logs/olympics/2022/10/03/10/6982652937134804993_1.parquet",
        )
        .await;
        assert!(res.is_err());
    }
}<|MERGE_RESOLUTION|>--- conflicted
+++ resolved
@@ -33,17 +33,12 @@
 use crate::handler::grpc::cluster_rpc;
 use crate::service::{db, search::MetadataMap};
 
-<<<<<<< HEAD
-// 查询某个流的文件列表
-#[inline]
-=======
->>>>>>> d1b22fe9
 pub async fn query(
     org_id: &str,
     stream_name: &str,
     stream_type: StreamType,
     time_level: PartitionTimeLevel,
-    time_min: i64,   // 查看该时间范围内所有文件
+    time_min: i64,
     time_max: i64,
     is_local: bool,
 ) -> Result<Vec<FileKey>, anyhow::Error> {
@@ -240,13 +235,14 @@
     Ok(files)
 }
 
+// 查询某个流的文件列表
 #[inline]
 async fn query_inner(
     org_id: &str,
     stream_name: &str,
     stream_type: StreamType,
     time_level: PartitionTimeLevel,
-    time_min: i64,
+    time_min: i64,   // 查看该时间范围内所有文件
     time_max: i64,
 ) -> Result<Vec<FileKey>, anyhow::Error> {
 
