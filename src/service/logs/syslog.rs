// Copyright 2023 Zinc Labs Inc.
//
// Licensed under the Apache License, Version 2.0 (the "License");
// you may not use this file except in compliance with the License.
// You may obtain a copy of the License at
//
//     http://www.apache.org/licenses/LICENSE-2.0
//
// Unless required by applicable law or agreed to in writing, software
// distributed under the License is distributed on an "AS IS" BASIS,
// WITHOUT WARRANTIES OR CONDITIONS OF ANY KIND, either express or implied.
// See the License for the specific language governing permissions and
// limitations under the License.

use actix_web::{http, HttpResponse};
use ahash::AHashMap;
use chrono::{Duration, Utc};
use datafusion::arrow::datatypes::Schema;
use std::net::SocketAddr;
use syslog_loose::{Message, ProcId, Protocol};

use super::StreamMeta;
use crate::common::{
    infra::{
        cluster,
        config::{CONFIG, SYSLOG_ROUTES},
        metrics,
    },
    meta::{
        alert::{Alert, Trigger},
        http::HttpResponse as MetaHttpResponse,
        ingestion::{IngestionResponse, StreamStatus},
        stream::StreamParams,
        syslog::SyslogRoute,
        StreamType,
    },
    utils::{flatten, json, time::parse_timestamp_micro_from_value},
};
use crate::service::{db, get_formatted_stream_name, ingestion::write_file};

<<<<<<< HEAD
// 接收syslog
pub async fn ingest(msg: &str, addr: SocketAddr) -> Result<HttpResponse, ()> {
=======
pub async fn ingest(msg: &str, addr: SocketAddr) -> Result<HttpResponse, anyhow::Error> {
>>>>>>> c5581bf1
    let start = std::time::Instant::now();

    // 拿到该地址的ip地址
    let ip = addr.ip();
    // 返回该ip相关的route    ip定位到路由 然后路由又绑定了stream  这样就拿到stream信息了   之后的流程就跟处理stream一样了
    let matching_route = get_org_for_ip(ip).await;

    // 获取路由信息
    let route = match matching_route {
        Some(matching_route) => matching_route,
        None => {
            return Ok(
                HttpResponse::InternalServerError().json(MetaHttpResponse::error(
                    http::StatusCode::INTERNAL_SERVER_ERROR.into(),
                    "Syslogs from the IP are not allowed".to_string(),
                )),
            );
        }
    };

    let thread_id = 0;
    let in_stream_name = &route.stream_name;
    let org_id = &route.org_id;

    let mut runtime = crate::service::ingestion::init_functions_runtime();
    let mut stream_schema_map: AHashMap<String, Schema> = AHashMap::new();
    let stream_params = StreamParams::new(org_id, in_stream_name, StreamType::Logs);
    let stream_name = &get_formatted_stream_name(&stream_params, &mut stream_schema_map).await;
    if !cluster::is_ingester(&cluster::LOCAL_NODE_ROLE) {
        return Ok(
            HttpResponse::InternalServerError().json(MetaHttpResponse::error(
                http::StatusCode::INTERNAL_SERVER_ERROR.into(),
                "not an ingester".to_string(),
            )),
        );
    }

    // check if we are allowed to ingest
    if db::compact::retention::is_deleting_stream(org_id, stream_name, StreamType::Logs, None) {
        return Ok(
            HttpResponse::InternalServerError().json(MetaHttpResponse::error(
                http::StatusCode::INTERNAL_SERVER_ERROR.into(),
                format!("stream [{stream_name}] is being deleted"),
            )),
        );
    }

    let mut stream_alerts_map: AHashMap<String, Vec<Alert>> = AHashMap::new();
    let mut stream_status = StreamStatus::new(stream_name);

    let mut trigger: Option<Trigger> = None;

    let partition_det =
        crate::service::ingestion::get_stream_partition_keys(stream_name, &stream_schema_map).await;
    let partition_keys = partition_det.partition_keys;
    let partition_time_level = partition_det.partition_time_level;

    // Start get stream alerts
    let key = format!("{}/{}/{}", &org_id, StreamType::Logs, &stream_name);
    crate::service::ingestion::get_stream_alerts(key, &mut stream_alerts_map).await;
    // End get stream alert

    // Start Register Transforms for stream
    let (local_trans, stream_vrl_map) = crate::service::ingestion::register_stream_transforms(
        org_id,
        StreamType::Logs,
        stream_name,
    );
    // End Register Transforms for stream

    let mut buf: AHashMap<String, Vec<String>> = AHashMap::new();

    // 将syslog转换成json
    let parsed_msg = syslog_loose::parse_message(msg);
    let mut value = message_to_value(parsed_msg);
    value = flatten::flatten(&value).unwrap();

    if !local_trans.is_empty() {
        value = crate::service::ingestion::apply_stream_transform(
            &local_trans,
            &value,
            &stream_vrl_map,
            stream_name,
            &mut runtime,
        )?;
    }
    if value.is_null() || !value.is_object() {
        stream_status.status.failed += 1; // transform failed or dropped
    }
    // End row based transform

    // get json object
    let local_val = value.as_object_mut().unwrap();

    // handle timestamp
    let timestamp = match local_val.get(&CONFIG.common.column_timestamp) {
        Some(v) => match parse_timestamp_micro_from_value(v) {
            Ok(t) => t,
            Err(_) => Utc::now().timestamp_micros(),
        },
        None => Utc::now().timestamp_micros(),
    };
    // check ingestion time
    let earlest_time = Utc::now() + Duration::hours(0 - CONFIG.limit.ingest_allowed_upto);
    if timestamp < earlest_time.timestamp_micros() {
        stream_status.status.failed += 1; // to old data, just discard
        stream_status.status.error = super::get_upto_discard_error();
    }

    local_val.insert(
        CONFIG.common.column_timestamp.clone(),
        json::Value::Number(timestamp.into()),
    );

    let local_trigger = super::add_valid_record(
        &StreamMeta {
            org_id: org_id.to_string(),
            stream_name: stream_name.to_string(),
            partition_keys: &partition_keys,
            partition_time_level: &partition_time_level,
            stream_alerts_map: &stream_alerts_map,
        },
        &mut stream_schema_map,
        &mut stream_status.status,
        &mut buf,
        local_val,
    )
    .await;

    if local_trigger.is_some() {
        trigger = Some(local_trigger.unwrap());
    }
    let mut stream_file_name = "".to_string();
    write_file(&buf, thread_id, &stream_params, &mut stream_file_name, None).await;

    // only one trigger per request, as it updates etcd
    super::evaluate_trigger(trigger, &stream_alerts_map).await;

    let time = start.elapsed().as_secs_f64();
    metrics::HTTP_RESPONSE_TIME
        .with_label_values(&[
            "/api/org/ingest/logs/_syslog",
            "200",
            org_id,
            stream_name,
            StreamType::Logs.to_string().as_str(),
        ])
        .observe(time);
    metrics::HTTP_INCOMING_REQUESTS
        .with_label_values(&[
            "/api/org/ingest/logs/_syslog",
            "200",
            org_id,
            stream_name,
            StreamType::Logs.to_string().as_str(),
        ])
        .inc();

    Ok(HttpResponse::Ok().json(IngestionResponse::new(
        http::StatusCode::OK.into(),
        vec![stream_status],
    )))
}


// 返回包含该ip的route
async fn get_org_for_ip(ip: std::net::IpAddr) -> Option<SyslogRoute> {
    let mut matching_route = None;
    for (_, route) in SYSLOG_ROUTES.clone() {
        for subnet in &route.subnets {
            if subnet.contains(ip) {
                matching_route = Some(route);
                break;
            }
        }
    }
    matching_route
}

/// Create a `Value::Map` from the fields of the given syslog message.   将syslog转换成json格式
fn message_to_value(message: Message<&str>) -> json::Value {
    let mut result = json::Map::new();

    result.insert("message".to_string(), message.msg.to_string().into());

    if let Some(host) = message.hostname {
        result.insert("hostname".to_string(), host.to_string().into());
    }

    if let Some(severity) = message.severity {
        result.insert("severity".to_string(), severity.as_str().to_owned().into());
    }

    if let Some(facility) = message.facility {
        result.insert("facility".to_string(), facility.as_str().to_owned().into());
    }

    if let Protocol::RFC5424(version) = message.protocol {
        result.insert("version".to_string(), version.into());
    }

    if let Some(app_name) = message.appname {
        result.insert("appname".to_string(), app_name.to_owned().into());
    }

    if let Some(msg_id) = message.msgid {
        result.insert("msgid".to_string(), msg_id.to_owned().into());
    }

    if let Some(timestamp) = message.timestamp {
        result.insert(
            "_timestamp".to_string(),
            timestamp.timestamp_micros().into(),
        );
    }

    if let Some(procid) = message.procid {
        let value: json::Value = match procid {
            ProcId::PID(pid) => pid.into(),
            ProcId::Name(name) => name.to_string().into(),
        };
        result.insert("procid".to_string(), value);
    }

    for element in message.structured_data {
        let mut sdata = json::Map::new();
        for (name, value) in element.params() {
            sdata.insert(name.to_string(), value.into());
        }
        result.insert(element.id.to_string(), sdata.into());
    }

    result.into()
}

#[cfg(test)]
mod test {
    use std::net::{IpAddr, Ipv4Addr};

    use super::*;

    #[actix_web::test]
    async fn test_ingest() {
        let addr = SocketAddr::new(IpAddr::V4(Ipv4Addr::new(127, 0, 0, 1)), 8080);
        let raw = r#"<190>2019-02-13T21:53:30.605850+00:00 74794bfb6795 liblogging-stdlog: [origin software="rsyslogd" swVersion="8.24.0" x-pid="9043" x-info="http://www.rsyslog.com"] This is a test message"#;
        ingest(raw, addr).await.unwrap();
    }
}<|MERGE_RESOLUTION|>--- conflicted
+++ resolved
@@ -38,12 +38,7 @@
 };
 use crate::service::{db, get_formatted_stream_name, ingestion::write_file};
 
-<<<<<<< HEAD
-// 接收syslog
-pub async fn ingest(msg: &str, addr: SocketAddr) -> Result<HttpResponse, ()> {
-=======
 pub async fn ingest(msg: &str, addr: SocketAddr) -> Result<HttpResponse, anyhow::Error> {
->>>>>>> c5581bf1
     let start = std::time::Instant::now();
 
     // 拿到该地址的ip地址
