--- conflicted
+++ resolved
@@ -400,14 +400,9 @@
 struct StreamMeta {
     org_id: String,
     stream_name: String,
-<<<<<<< HEAD
-    partition_keys: Vec<String>,  // 分区键 看来一个stream的数据会写入到不同的节点
-    stream_alerts_map: AHashMap<String, Vec<Alert>>,  // 某个stream关联的所有告警检测器 当数据满足条件时 就会产生告警
-=======
     partition_keys: Vec<String>,
     partition_time_level: Option<PartitionTimeLevel>,
     stream_alerts_map: AHashMap<String, Vec<Alert>>,
->>>>>>> d1b22fe9
 }
 
 #[cfg(test)]
