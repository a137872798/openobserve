--- conflicted
+++ resolved
@@ -221,21 +221,12 @@
 }
 
 async fn add_valid_record(
-<<<<<<< HEAD
-    stream_meta: StreamMeta,   // 该对象描述了 stream的基本信息 以及分区键
-    stream_schema_map: &mut AHashMap<String, Schema>,  // 维护所有stream的schema信息
-    status: &mut RecordStatus,  // 描述成功数/失败数  用于记录本次的结果
-    buf: &mut AHashMap<String, Vec<String>>,  // 存储数据的容器
-    local_val: &mut Map<String, Value>,  // 这应该是一条本地的记录
-) -> Option<Trigger> {  // 数据流可能会应为检测对象而产生告警
-=======
     stream_meta: &StreamMeta<'_>,
     stream_schema_map: &mut AHashMap<String, Schema>,
     status: &mut RecordStatus,
     buf: &mut AHashMap<String, Vec<String>>,
     local_val: &mut Map<String, Value>,
 ) -> Option<Trigger> {
->>>>>>> c5581bf1
     let mut trigger: Option<Trigger> = None;
 
     // 获取本地记录的时间戳字段
@@ -403,14 +394,7 @@
     }
 }
 
-<<<<<<< HEAD
-/*
-描述流的元数据
- */
-struct StreamMeta {
-=======
 struct StreamMeta<'a> {
->>>>>>> c5581bf1
     org_id: String,
     stream_name: String,
     partition_keys: &'a Vec<String>,
