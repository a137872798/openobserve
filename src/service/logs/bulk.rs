--- conflicted
+++ resolved
@@ -74,13 +74,7 @@
     // 产生一个vrl的运行环境  用于解析vrl函数
     let mut runtime = crate::service::ingestion::init_functions_runtime();
 
-<<<<<<< HEAD
-    // 这里都是各种map的初始化
     let mut stream_vrl_map: AHashMap<String, VRLRuntimeConfig> = AHashMap::new();
-    // 存储stream相关的schema
-=======
-    let mut stream_vrl_map: AHashMap<String, VRLResultResolver> = AHashMap::new();
->>>>>>> c5581bf1
     let mut stream_schema_map: AHashMap<String, Schema> = AHashMap::new();
     let mut stream_data_map = AHashMap::new();
 
