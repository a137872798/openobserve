// Copyright 2023 Zinc Labs Inc.
//
// Licensed under the Apache License, Version 2.0 (the "License");
// you may not use this file except in compliance with the License.
// You may obtain a copy of the License at
//
//     http://www.apache.org/licenses/LICENSE-2.0
//
// Unless required by applicable law or agreed to in writing, software
// distributed under the License is distributed on an "AS IS" BASIS,
// WITHOUT WARRANTIES OR CONDITIONS OF ANY KIND, either express or implied.
// See the License for the specific language governing permissions and
// limitations under the License.

use actix_web::web;
use ahash::AHashMap;
use chrono::{Duration, Utc};
use datafusion::arrow::datatypes::Schema;
use std::io::{BufRead, BufReader};

use super::StreamMeta;
use crate::common::{
    infra::{cluster, config::CONFIG, metrics},
    meta::{
        alert::{Alert, Trigger},
        functions::{StreamTransform, VRLRuntimeConfig},
        ingestion::{
            BulkResponse, BulkResponseError, BulkResponseItem, BulkStreamData, RecordStatus,
            StreamSchemaChk,
        },
        stream::{PartitioningDetails, StreamParams},
        usage::UsageType,
        StreamType,
    },
    utils::{flatten, json, time::parse_timestamp_micro_from_value},
};
use crate::service::{
    db, ingestion::write_file, schema::stream_schema_exists, usage::report_request_usage_stats,
};

pub const TRANSFORM_FAILED: &str = "document_failed_transform";
pub const TS_PARSE_FAILED: &str = "timestamp_parsing_failed";
pub const SCHEMA_CONFORMANCE_FAILED: &str = "schema_conformance_failed";

// 从web层接收数据 并插入数据 bulk插入甚至不同数据可以来自不同的stream
pub async fn ingest(
    org_id: &str,
    body: web::Bytes,  // 本次待处理数据
    thread_id: usize,  // 还有指定线程id的
) -> Result<BulkResponse, anyhow::Error> {
    let start = std::time::Instant::now();

    // 当前节点非摄取节点 无法插入数据
    if !cluster::is_ingester(&cluster::LOCAL_NODE_ROLE) {
        return Err(anyhow::anyhow!("not an ingester"));
    }

    // 该org此时的数据被暂停写入了
    if !db::file_list::BLOCKED_ORGS.is_empty() && db::file_list::BLOCKED_ORGS.contains(&org_id) {
        return Err(anyhow::anyhow!("Quota exceeded for this organization"));
    }

    //let mut errors = false;
    let mut bulk_res = BulkResponse {
        took: 0,
        errors: false,
        items: vec![],
    };

    // ingest_allowed_upto 是一个浮动时间 下界代表最小时间戳 上界代表最大时间戳
    let mut min_ts =
        (Utc::now() + Duration::hours(CONFIG.limit.ingest_allowed_upto)).timestamp_micros();

    // 产生一个vrl的运行环境  用于解析vrl函数
    let mut runtime = crate::service::ingestion::init_functions_runtime();

    // 这里都是各种map的初始化
    let mut stream_vrl_map: AHashMap<String, VRLRuntimeConfig> = AHashMap::new();
    // 存储stream相关的schema
    let mut stream_schema_map: AHashMap<String, Schema> = AHashMap::new();
    let mut stream_data_map = AHashMap::new();

    let mut stream_transform_map: AHashMap<String, Vec<StreamTransform>> = AHashMap::new();
    let mut stream_partition_keys_map: AHashMap<String, (StreamSchemaChk, PartitioningDetails)> =
        AHashMap::new();
    let mut stream_alerts_map: AHashMap<String, Vec<Alert>> = AHashMap::new();

    let mut action = String::from("");
    let mut stream_name = String::from("");
    let mut doc_id = String::from("");
    let mut stream_trigger_map: AHashMap<String, Trigger> = AHashMap::new();

    let mut next_line_is_data = false;
    let reader = BufReader::new(body.as_ref());

    // 按行解析数据
    for line in reader.lines() {
        let line = line?;
        if line.is_empty() {
            continue;
        }

        // 一行描述 action 一行是数据

        let value: json::Value = json::from_slice(line.as_bytes())?;

        // 首次是false
        if !next_line_is_data {
            // check bulk operate   解析value 会得到一个三元组 action/index/doc_id
            let ret = super::parse_bulk_index(&value);
            // 忽略解析失败的数据
            if ret.is_none() {
                continue; // skip
            }

            // index 实际上就可以认为是stream_name
            (action, stream_name, doc_id) = ret.unwrap();
            // 这行是action 下行就是数据了
            next_line_is_data = true;

            // Start Register Transfoms for stream

            // 当前数据流可能需要做转换
            crate::service::ingestion::get_stream_transforms(
                org_id,
                StreamType::Logs,
                &stream_name,
                // 该方法会填充这2个map
                &mut stream_transform_map,
                &mut stream_vrl_map,
            )
            .await;
            // End Register Transfoms for index

            // Start get stream alerts
            let key = format!("{}/{}/{}", &org_id, StreamType::Logs, &stream_name);
            // 获取该stream上已经产生的告警检测对象 之后对数据流进行检测  注意这个告警是实时的
            crate::service::ingestion::get_stream_alerts(key, &mut stream_alerts_map).await;
            // End get stream alert

            // stream数据是按照分区存储的  并且在merge/查询时也要考虑分区
            if !stream_partition_keys_map.contains_key(&stream_name.clone()) {

                // 检查和读取schema信息
                let stream_schema = stream_schema_exists(
                    org_id,
                    &stream_name,
                    StreamType::Logs,
                    &mut stream_schema_map,
                )
                .await;
<<<<<<< HEAD
                let mut partition_keys: Vec<String> = vec![];

                // 有分区键的情况 加载分区键
                if stream_schema.has_partition_keys {
                    let partition_det = crate::service::ingestion::get_stream_partition_keys(
                        &stream_name,
                        &stream_schema_map,
                    )
                    .await;
                    partition_keys = partition_det.partition_keys;
                }

                // 保存分区键
=======
                let partition_det = crate::service::ingestion::get_stream_partition_keys(
                    &stream_name,
                    &stream_schema_map,
                )
                .await;
>>>>>>> d1b22fe9
                stream_partition_keys_map
                    .insert(stream_name.clone(), (stream_schema, partition_det));
            }

            // 为stream准备插入的容器
            stream_data_map
                .entry(stream_name.clone())
                .or_insert(BulkStreamData {   // 二级key是分区键
                    data: AHashMap::new(),
                });
        } else {

            // 代表上一行有关action的部分已经解析好了  现在开始处理真正的数据
            next_line_is_data = false;

            // 获取数据容器
            let stream_data = stream_data_map.get_mut(&stream_name).unwrap();
            let buf = &mut stream_data.data;

            //Start row based transform
            let key = format!("{org_id}/{}/{stream_name}", StreamType::Logs);

            //JSON Flattening  展开json字符串
            let mut value = flatten::flatten(&value)?;

            // 获取stream相关的转换器
            if let Some(transforms) = stream_transform_map.get(&key) {
                let mut ret_value = value.clone();

                // 将转换器作用在原始数据上 TODO vrl相关的先忽略
                ret_value = crate::service::ingestion::apply_stream_transform(
                    transforms,
                    &ret_value,
                    &stream_vrl_map,
                    &stream_name,
                    &mut runtime,
                )?;

                // 简单理解就是 vrl转换失败了
                if ret_value.is_null() || !ret_value.is_object() {
                    bulk_res.errors = true;

                    // 将错误信息加入到 bulk_res.items 中
                    add_record_status(
                        stream_name.clone(),
                        doc_id.clone(),
                        action.clone(),
                        value,
                        &mut bulk_res,
                        Some(TRANSFORM_FAILED.to_owned()),
                        Some(TRANSFORM_FAILED.to_owned()),
                    );
                    continue;
                } else {
                    value = ret_value;
                }
            }
            //End row based transform

            // 此时已经完成了数据转换了

            // get json object
            let local_val = value.as_object_mut().unwrap();
            // set _id   为数据设置id
            if !doc_id.is_empty() {
                local_val.insert("_id".to_string(), json::Value::String(doc_id.clone()));
            }

            // handle timestamp   尝试从数据中解析出时间戳
            let timestamp = match local_val.get(&CONFIG.common.column_timestamp) {
                Some(v) => match parse_timestamp_micro_from_value(v) {
                    Ok(t) => t,
                    Err(_e) => {
                        bulk_res.errors = true;
                        add_record_status(
                            stream_name.clone(),
                            doc_id.clone(),
                            action.clone(),
                            value,
                            &mut bulk_res,
                            Some(TS_PARSE_FAILED.to_string()),
                            Some(TS_PARSE_FAILED.to_string()),
                        );
                        continue;
                    }
                },
                // 否则会使用当前时间
                None => Utc::now().timestamp_micros(),
            };
            // check ingestion time   这个应该是数据允许被摄取的时间?  避免数据被过早摄取
            let earliest_time = Utc::now() + Duration::hours(0 - CONFIG.limit.ingest_allowed_upto);

            // 代表过早摄取 时间戳有问题
            if timestamp < earliest_time.timestamp_micros() {
                bulk_res.errors = true;
                let failure_reason = Some(super::get_upto_discard_error());
                add_record_status(
                    stream_name.clone(),
                    doc_id.clone(),
                    action.clone(),
                    value,
                    &mut bulk_res,
                    Some(TS_PARSE_FAILED.to_string()),
                    failure_reason,
                );
                continue;
            }

            // 更新最小时间戳
            if timestamp < min_ts {
                min_ts = timestamp;
            }

            // 往数据中插入时间戳信息
            local_val.insert(
                CONFIG.common.column_timestamp.clone(),
                json::Value::Number(timestamp.into()),
            );
<<<<<<< HEAD

            // 获取所有分区键 一条记录中的多个key 会影响分区
            let partition_keys: Vec<String> = match stream_partition_keys_map.get(&stream_name) {
                Some((_, partition_keys)) => partition_keys.to_vec(),
                None => vec![],
            };
=======
            let (partition_keys, partition_time_level) =
                match stream_partition_keys_map.get(&stream_name) {
                    Some((_, partition_det)) => (
                        partition_det.partition_keys.clone(),
                        partition_det.partition_time_level,
                    ),
                    None => (vec![], None),
                };
>>>>>>> d1b22fe9

            // only for bulk insert  RecordStatus 记录了成功/失败的数量
            let mut status = RecordStatus::default();

            // 对数据处理后写入buf  并且进行告警检测  如果得到trigger 就代表触发了一个告警
            let local_trigger = super::add_valid_record(
                StreamMeta {
                    org_id: org_id.to_string(),
                    stream_name: stream_name.clone(),
                    partition_keys,
                    partition_time_level,
                    stream_alerts_map: stream_alerts_map.clone(),
                },
                &mut stream_schema_map,
                &mut status,
                buf,
                local_val,
            )
            .await;

            // 是否产生告警 和数据能否插入无关 只是说插入的数据本身有问题
            if local_trigger.is_some() {
                stream_trigger_map.insert(stream_name.clone(), local_trigger.unwrap());
            }

            // 代表本条数据插入失败了
            if status.failed > 0 {
                bulk_res.errors = true;
                add_record_status(
                    stream_name.clone(),
                    doc_id.clone(),
                    action.clone(),
                    value,
                    &mut bulk_res,
                    Some(SCHEMA_CONFORMANCE_FAILED.to_string()),
                    Some(status.error),
                );
            } else {
                add_record_status(
                    stream_name.clone(),
                    doc_id.clone(),
                    action.clone(),
                    value,
                    &mut bulk_res,
                    None,
                    None,
                );
            }
        }
    }

    // 此时已经完成数据插入了
    let time = start.elapsed().as_secs_f64();

    // 遍历每个stream的数据块
    for (stream_name, stream_data) in stream_data_map {
        // check if we are allowed to ingest   当前stream正被删除
        if db::compact::retention::is_deleting_stream(org_id, &stream_name, StreamType::Logs, None)
        {
            log::warn!("stream [{stream_name}] is being deleted");
            continue;
        }
        // write to file  之后被写入的文件名会记录在这里
        let mut stream_file_name = "".to_string();

        // 将内存中的数据写入到文件中
        let mut req_stats = write_file(
            stream_data.data,
            thread_id,
            StreamParams::new(org_id, &stream_name, StreamType::Logs),
            &mut stream_file_name,
            None,
        )
        .await;
        req_stats.response_time += time;
        //metric + data usage
        let fns_length: usize = stream_transform_map.values().map(|v| v.len()).sum();

        // 将信息更新到RequestStats中 可以先忽略
        report_request_usage_stats(
            req_stats,
            org_id,
            &stream_name,
            StreamType::Logs,
            UsageType::Bulk,
            fns_length as u16,
        )
        .await;
    }

    // only one trigger per request, as it updates etcd  之前产生的告警在这里批量通知
    for (_, entry) in &stream_trigger_map {
        super::evaluate_trigger(Some(entry.clone()), stream_alerts_map.clone()).await;
    }

    metrics::HTTP_RESPONSE_TIME
        .with_label_values(&[
            "/api/org/ingest/logs/_bulk",
            "200",
            org_id,
            "",
            StreamType::Logs.to_string().as_str(),
        ])
        .observe(time);
    metrics::HTTP_INCOMING_REQUESTS
        .with_label_values(&[
            "/api/org/ingest/logs/_bulk",
            "200",
            org_id,
            "",
            StreamType::Logs.to_string().as_str(),
        ])
        .inc();
    bulk_res.took = start.elapsed().as_millis();

    Ok(bulk_res)
}

// 记录结果
fn add_record_status(
    stream_name: String,
    doc_id: String,
    action: String,
    value: json::Value,
    bulk_res: &mut BulkResponse,  // 表示某个bulk请求结果
    failure_type: Option<String>,  // 描述失败类型
    failure_reason: Option<String>,   // 描述失败信息
) {
    let mut item = AHashMap::new();

    match failure_type {
        // 有failure_type的话 多一个失败类型
        Some(failure_type) => {

            // 产生error对象
            let bulk_err = BulkResponseError::new(
                failure_type,
                stream_name.clone(),
                failure_reason.unwrap(),
                "0".to_owned(), //TODO check
            );

            item.insert(
                action,
                BulkResponseItem::new_failed(
                    stream_name.clone(),
                    doc_id,
                    bulk_err,
                    value,
                    stream_name,
                ),
            );
        }
        // 其实这代表成功了
        None => {
            item.insert(
                action,
                BulkResponseItem::new(stream_name.clone(), doc_id, value, stream_name),
            );
        }
    }
    bulk_res.items.push(item);
}

#[cfg(test)]
mod tests {
    use super::*;

    #[test]
    fn test_add_record_status() {
        let mut bulk_res = BulkResponse {
            took: 0,
            errors: false,
            items: vec![],
        };
        add_record_status(
            "olympics".to_string(),
            "1".to_string(),
            "create".to_string(),
            json::Value::Null,
            &mut bulk_res,
            None,
            None,
        );
        assert!(bulk_res.items.len() == 1);
    }
}<|MERGE_RESOLUTION|>--- conflicted
+++ resolved
@@ -149,27 +149,11 @@
                     &mut stream_schema_map,
                 )
                 .await;
-<<<<<<< HEAD
-                let mut partition_keys: Vec<String> = vec![];
-
-                // 有分区键的情况 加载分区键
-                if stream_schema.has_partition_keys {
-                    let partition_det = crate::service::ingestion::get_stream_partition_keys(
-                        &stream_name,
-                        &stream_schema_map,
-                    )
-                    .await;
-                    partition_keys = partition_det.partition_keys;
-                }
-
-                // 保存分区键
-=======
                 let partition_det = crate::service::ingestion::get_stream_partition_keys(
                     &stream_name,
                     &stream_schema_map,
                 )
                 .await;
->>>>>>> d1b22fe9
                 stream_partition_keys_map
                     .insert(stream_name.clone(), (stream_schema, partition_det));
             }
@@ -288,14 +272,6 @@
                 CONFIG.common.column_timestamp.clone(),
                 json::Value::Number(timestamp.into()),
             );
-<<<<<<< HEAD
-
-            // 获取所有分区键 一条记录中的多个key 会影响分区
-            let partition_keys: Vec<String> = match stream_partition_keys_map.get(&stream_name) {
-                Some((_, partition_keys)) => partition_keys.to_vec(),
-                None => vec![],
-            };
-=======
             let (partition_keys, partition_time_level) =
                 match stream_partition_keys_map.get(&stream_name) {
                     Some((_, partition_det)) => (
@@ -304,7 +280,6 @@
                     ),
                     None => (vec![], None),
                 };
->>>>>>> d1b22fe9
 
             // only for bulk insert  RecordStatus 记录了成功/失败的数量
             let mut status = RecordStatus::default();
