// Copyright 2023 Zinc Labs Inc.
//
// Licensed under the Apache License, Version 2.0 (the "License");
// you may not use this file except in compliance with the License.
// You may obtain a copy of the License at
//
//     http://www.apache.org/licenses/LICENSE-2.0
//
// Unless required by applicable law or agreed to in writing, software
// distributed under the License is distributed on an "AS IS" BASIS,
// WITHOUT WARRANTIES OR CONDITIONS OF ANY KIND, either express or implied.
// See the License for the specific language governing permissions and
// limitations under the License.

use ::datafusion::{arrow::datatypes::Schema, common::FileType, error::DataFusionError};
use ahash::AHashMap;
use chrono::{DateTime, Datelike, Duration, TimeZone, Timelike, Utc};
use std::{collections::HashMap, io::Write, sync::Arc};

use crate::common::{
    infra::{
        cache,
        config::{CONFIG, FILE_EXT_PARQUET},
        file_list as infra_file_list, ider, metrics, storage,
    },
    meta::{
        common::{FileKey, FileMeta},
        stream::StreamStats,
        StreamType,
    },
    utils::json,
};
use crate::service::{db, file_list, search::datafusion, stream};

/// compactor run steps on a stream:
/// 3. get a cluster lock for compactor stream
/// 4. read last compacted offset: year/month/day/hour
/// 5. read current hour all files
/// 6. compact small files to big files -> COMPACTOR_MAX_FILE_SIZE
/// 7. write to storage
/// 8. delete small files keys & write big files keys, use transaction
/// 9. delete small files from storage
/// 10. update last compacted offset
/// 11. release cluster lock
/// 针对某个stream 进行数据合并
pub async fn merge_by_stream(
    org_id: &str,
    stream_name: &str,
    stream_type: StreamType,
) -> Result<(), anyhow::Error> {
    let start = std::time::Instant::now();

    // get last compacted offset
    // 获取上次合并到的偏移量  默认从0开始
    let (mut offset, _node) =
        db::compact::files::get_offset(org_id, stream_name, stream_type).await;

    // get schema  返回最新schema
    let mut schema = db::schema::get(org_id, stream_name, stream_type).await?;
    // 从schema中获取stream的配置
    let stream_settings = stream::stream_settings(&schema).unwrap_or_default();
    // 获取分区级别
    let partition_time_level =
        stream::unwrap_partition_time_level(stream_settings.partition_time_level, stream_type);

    // 获取stream的创建时间
    let stream_created = stream::stream_created(&schema).unwrap_or_default();
    std::mem::take(&mut schema.metadata);
    let schema = Arc::new(schema);

    // offset 是微秒为单位的
    if offset == 0 {
        offset = stream_created
    }
    // 代表stream中没有数据
    if offset == 0 {
        return Ok(()); // no data
    }

    // 进一步转换成纳秒
    let offset = offset;
    let offset_time: DateTime<Utc> = Utc.timestamp_nanos(offset * 1000);

    // 将时间定位到该schema首条记录出现的整点时间
    let offset_time_hour = Utc
        .with_ymd_and_hms(
            offset_time.year(),
            offset_time.month(),
            offset_time.day(),
            offset_time.hour(),
            0,
            0,
        )
        .unwrap()
        .timestamp_micros();

    // check offset  获取当前整点时间     这2个时间段内的数据文件就适合merge
    let time_now: DateTime<Utc> = Utc::now();
    let time_now_hour = Utc
        .with_ymd_and_hms(
            time_now.year(),
            time_now.month(),
            time_now.day(),
            time_now.hour(),
            0,
            0,
        )
        .unwrap()
        .timestamp_micros();
    // if offset is future, just wait
    // if offset is last hour, must wait for at least 3 times of max_file_retention_time
    // - first period: the last hour local file upload to storage, write file list
    // - second period, the last hour file list upload to storage
    // - third period, we can do the merge, at least 3 times of max_file_retention_time
    // 得到的偏移量时间 超过当前时间 不需要处理
    // 如果当前时间 该小时还未结束 需要满足一个特殊条件 才能进行合并
    if offset >= time_now_hour
        // 如果是最后一个小时  当前时间还需要等待3次 max_file_retention_time
        // 意思也就是 这是一个新的小时 但是不能立马合并上个小时的文件  至少要等到本地文件先写入storage，写入文件列表，文件列表上传到storage
        // 同时也告诉我们 数据merge是以小时为单位的
        || (offset_time_hour + Duration::hours(1).num_microseconds().unwrap() == time_now_hour
            && time_now.timestamp_micros() - time_now_hour
                < Duration::seconds(CONFIG.limit.max_file_retention_time as i64)
                    .num_microseconds()
                    .unwrap()
                    * 3)
    {
        return Ok(()); // the time is future, just wait
    }

    // get current hour all files
    // 获取紧挨着offset的第一个小时
    let (partition_offset_start, partition_offset_end) = (
        offset_time_hour,
        offset_time_hour + Duration::hours(1).num_microseconds().unwrap()
            - Duration::seconds(1).num_microseconds().unwrap(),
    );
<<<<<<< HEAD

    // 从db获取文件列表  因为会从storage同步 所以可以确保准确性 (哪怕是上个小时也等待了 3*max_file_retention_time 的时间 所以可以确保有效性)
    let files = match file_list::query(
=======
    let files = file_list::query(
>>>>>>> d1b22fe9
        org_id,
        stream_name,
        stream_type,
        partition_time_level,
        partition_offset_start,
        partition_offset_end,
        true,
    )
    .await
    .map_err(|e| anyhow::anyhow!("query file list failed: {}", e))?;

    // 该时间段没有数据
    if files.is_empty() {
        // this hour is no data, and check if pass allowed_upto, then just write new offset
        // if offset > 0 && offset_time_hour + Duration::hours(CONFIG.limit.allowed_upto).num_microseconds().unwrap() < time_now_hour {
        // -- no check it
        // }
        // 将偏移量推进一小时    并等待下次检查 不过这些merge都是被动的  应该是还可以主动merge的
        let offset = offset_time_hour + Duration::hours(1).num_microseconds().unwrap();
        db::compact::files::set_offset(org_id, stream_name, stream_type, offset).await?;
        return Ok(());
    }

    // 现在开始以小时为单位合并数据
    // do partition by partition key
    let mut partition_files_with_size: HashMap<String, Vec<FileKey>> = HashMap::default();

    // 每次merge的跨度是一个小时  但是数据文件的合并还要考虑分区键   查询也是通过分区键来快速筛选文件的
    for file in files {
        let file_name = file.key.clone();
        // 截取最后一个 / 之前的所有字符 作为前缀  应该是包含分区键的
        let prefix = file_name[..file_name.rfind('/').unwrap()].to_string();
        let partition = partition_files_with_size.entry(prefix).or_default();
        partition.push(file.to_owned());
    }

    // collect stream stats
    let mut stream_stats = StreamStats::default();


    // 在考虑分区要素之后 开始合并文件
    for (prefix, files_with_size) in partition_files_with_size.iter_mut() {
        // sort by file size
        // 按照文件大小进行排序  这里的排序很重要 小文件需要先合并
        files_with_size.sort_by(|a, b| a.meta.original_size.cmp(&b.meta.original_size));
        // delete duplicated files
        // 删除同名文件
        files_with_size.dedup_by(|a, b| a.key == b.key);
        loop {
            // yield to other tasks
            tokio::task::yield_now().await;
            // merge file and get the big file key
            // new_file_name 代表合并后的文件  new_file_list 代表本次参与合并的文件
            let (new_file_name, new_file_meta, new_file_list) = merge_files(
                org_id,
                stream_name,
                stream_type,
                schema.clone(),
                prefix,
                files_with_size,
            )
            .await?;
            // 因为是从小到大合并的 此时已经无法产生合并文件了  就不需要合并了
            if new_file_name.is_empty() {
                break; // no file need to merge
            }

            // delete small files keys & write big files keys, use transaction   保存这些被删除的文件+一个合并后的新文件
            let mut events = Vec::with_capacity(new_file_list.len() + 1);
            events.push(FileKey {
                key: new_file_name.clone(),
                meta: new_file_meta,
                deleted: false,
            });

            // 参与合并的文件都要标记成删除
            for file in new_file_list.iter() {
                stream_stats = stream_stats - file.meta.clone();
                events.push(FileKey {
                    key: file.key.clone(),
                    meta: FileMeta::default(),
                    deleted: true,
                });
            }
            events.sort_by(|a, b| a.key.cmp(&b.key));

            // write file list to storage  更新变化的file_list
            match write_file_list(&events).await {
                Ok(_) => {}
                Err(e) => {
                    log::error!("[COMPACT] write file list failed: {}", e);
                    tokio::time::sleep(tokio::time::Duration::from_secs(1)).await;
                    continue;
                }
            }

            // delete small files from storage  删除参与合并的文件
            match storage::del(
                &new_file_list
                    .iter()
                    .map(|v| v.key.as_str())
                    .collect::<Vec<_>>(),
            )
            .await
            {
                Ok(_) => {}
                Err(e) => {
                    log::error!("[COMPACT] delete file failed: {}", e);
                }
            }
            // delete files from file list  排开已经合并的文件 进行下一轮检测
            files_with_size.retain(|f| !&new_file_list.contains(f));
        }
    }

    // write new offset    从上面离开时代表那个时间段的所有可合并文件都已经合并了 就可以推进偏移量了
    let offset = offset_time_hour + Duration::hours(1).num_microseconds().unwrap();
    db::compact::files::set_offset(org_id, stream_name, stream_type, offset).await?;

    // update stream stats  更新统计数据
    if CONFIG.common.meta_store_external && stream_stats.doc_num != 0 {
        infra_file_list::set_stream_stats(
            org_id,
            &[(
                format!("{org_id}/{stream_type}/{stream_name}"),
                stream_stats,
            )],
        )
        .await?;
    }

    // metrics
    let time = start.elapsed().as_secs_f64();
    metrics::COMPACT_USED_TIME
        .with_label_values(&[org_id, stream_name, stream_type.to_string().as_str()])
        .inc_by(time);
    metrics::COMPACT_DELAY_HOURS
        .with_label_values(&[org_id, stream_name, stream_type.to_string().as_str()])
        .set((time_now_hour - offset_time_hour) / Duration::hours(1).num_microseconds().unwrap());

    Ok(())
}

/// merge some small files into one big file, upload to storage, returns the big file key and merged files
/// 进行文件合并
async fn merge_files(
    org_id: &str,
    stream_name: &str,
    stream_type: StreamType,
    schema: Arc<Schema>,
    prefix: &str,
    files_with_size: &Vec<FileKey>,  // 同一小时同一分区下 待合并的文件
) -> Result<(String, FileMeta, Vec<FileKey>), anyhow::Error> {

    // 单文件 不需要合并
    if files_with_size.len() <= 1 {
        return Ok((String::from(""), FileMeta::default(), Vec::new()));
    }

    let mut new_file_size = 0;
    let mut new_file_list = Vec::new();
    let mut deleted_files = Vec::new();
    // 这里遍历所有文件
    for file in files_with_size.iter() {

        // 当参与压缩的文件总大小达到一定程度 就会停止 应该是为了避免单次压缩时占用的内存太高
        if new_file_size + file.meta.original_size > CONFIG.compact.max_file_size as i64 {
            break;
        }
        new_file_size += file.meta.original_size;
        new_file_list.push(file.to_owned());
        log::info!("[COMPACT] merge small file: {}", &file.key);
        // metrics
        metrics::COMPACT_MERGED_FILES
            .with_label_values(&[org_id, stream_name, stream_type.to_string().as_str()])
            .inc();
        metrics::COMPACT_MERGED_BYTES
            .with_label_values(&[org_id, stream_name, stream_type.to_string().as_str()])
            .inc_by(file.meta.original_size as u64);
    }
    // no files need to merge  如果一个文件就超过大小了 就无法merge了 表示本次没有产生新的merge文件
    if new_file_list.len() <= 1 {
        return Ok((String::from(""), FileMeta::default(), Vec::new()));
    }

    // write parquet files into tmpfs   存储到临时目录  在以json写入时使用的是wal文件  现在直接加载parquet文件时 就使用临时目录
    let tmp_dir = cache::tmpfs::Directory::default();

    // 遍历本次参与merge的所有文件
    for file in &new_file_list {
        // 直接是从storage中获取的  也就是各个节点数据写入会先进入本地 应该是以优化后的格式存入远端存储  而merge就是从远端存储重新加载这些优化后的文件 并进行压缩
        let data = match storage::get(&file.key).await {
            Ok(body) => body,
            Err(err) => {
                log::error!("[COMPACT] merge small file: {}, err: {}", &file.key, err);
                if err.to_string().to_lowercase().contains("not found") {
                    // delete file from file list
                    if let Err(err) = file_list::delete_parquet_file(&file.key, true).await {
                        log::error!(
                            "[COMPACT] delete file: {}, from file_list err: {}",
                            &file.key,
                            err
                        );
                    }
                }

                // 无法加载到的文件 被认为是已经删除的
                deleted_files.push(file.key.clone());
                continue;
            }
        };

        // 将文件名和数据 插入到一个map中
        tmp_dir.set(&file.key, data)?;
    }

    // 忽略掉被删除的文件
    if !deleted_files.is_empty() {
        new_file_list.retain(|f| !deleted_files.contains(&f.key));
    }

    // 剩余的文件如果不到2个 也无法进行merge
    if new_file_list.len() <= 1 {
        return Ok((String::from(""), FileMeta::default(), Vec::new()));
    }

    // convert the file to the latest version of schema   查询某个stream的所有schema版本
    let schema_versions = db::schema::get_versions(org_id, stream_name, stream_type).await?;
    let schema_latest = schema_versions.last().unwrap();
    let schema_latest_id = schema_versions.len() - 1;

    // 允许schema发生变化 并且有多个schema
    if CONFIG.common.widening_schema_evolution && schema_versions.len() > 1 {

        // 先将文件数据按照最新的schema进行解读
        for file in &new_file_list {
            // get the schema version of the file  找到该文件最后有效的schema
            let schema_ver_id = match db::schema::filter_schema_version_id(
                &schema_versions,
                file.meta.min_ts,
                file.meta.max_ts,
            ) {
                Some(id) => id,
                None => {
                    log::error!(
                        "[COMPACT] merge small file: {}, schema version not found, min_ts: {}, max_ts: {}",
                        &file.key,
                        file.meta.min_ts,
                        file.meta.max_ts
                    );
                    // HACK: use the latest verion if not found in schema versions
                    schema_latest_id
                }
            };
            // 不需要在找了
            if schema_ver_id == schema_latest_id {
                continue;
            }
            // cacluate the diff between latest schema and current schema  找到该文件对应的schema
            let schema = schema_versions[schema_ver_id]
                .clone()
                .with_metadata(HashMap::new());

            // 找到类型变化的field
            let mut diff_fields = AHashMap::default();
            let cur_fields = schema.fields();

            // 找到当前schema 与 最新schema的不同
            for field in cur_fields {
                if let Ok(v) = schema_latest.field_with_name(field.name()) {
                    if v.data_type() != field.data_type() {
                        diff_fields.insert(v.name().clone(), v.data_type().clone());
                    }
                }
            }

            // 字段类型没有不同的 就不需要处理了
            if diff_fields.is_empty() {
                continue;
            }

            // do the convert 忽略 fake模式  fake模式并不会真正进行数据合并
            if CONFIG.compact.fake_mode {
                log::info!("[COMPACT] fake convert parquet file: {}", &file.key);
                continue;
            }
            let mut buf = Vec::new();

            // 再产生一个临时目录 用于存放合并好的文件
            let file_tmp_dir = cache::tmpfs::Directory::default();
            // datafusion 就是要以目录为单位进行合并的
            let file_data = storage::get(&file.key).await?;
            file_tmp_dir.set(&file.key, file_data)?;

            // 将文件数据读取出来 转换成arrow格式 并存储在buf中
            datafusion::exec::convert_parquet_file(
                file_tmp_dir.name(),
                &mut buf,
                Arc::new(schema),
                diff_fields,  // 要转换成最新schema对应的类型
                FileType::PARQUET,  // 表示该目录下文件的格式
            )
            .await
            .map_err(|e| {
                DataFusionError::Plan(format!("convert_parquet_file {}, err: {}", &file.key, e))
            })?;

            // replace the file in tmpfs  使用新schema的数据替换旧数据
            tmp_dir.set(&file.key, buf.into())?;
        }
    }

    // FAKE MODE    如果是fake模式 仅打印日志
    if CONFIG.compact.fake_mode {
        log::info!(
            "[COMPACT] fake merge file succeeded, new file: fake.parquet, orginal_size: {new_file_size}, compressed_size: 0", 
        );
        return Ok(("".to_string(), FileMeta::default(), vec![]));
    }

    let mut buf = Vec::new();

    // 现在将该目录下所有数据文件进行合并
    let mut new_file_meta =
        datafusion::exec::merge_parquet_files(tmp_dir.name(), &mut buf, schema, stream_type)
            .await?;
    new_file_meta.original_size = new_file_size;
    new_file_meta.compressed_size = buf.len() as i64;
    if new_file_meta.records == 0 {
        return Err(anyhow::anyhow!("merge_parquet_files error: records is 0"));
    }

    let id = ider::generate();
    let new_file_key = format!("{prefix}/{id}{}", FILE_EXT_PARQUET);

    log::info!(
        "[COMPACT] merge file succeeded, new file: {}, orginal_size: {}, compressed_size: {}",
        new_file_key,
        new_file_meta.original_size,
        new_file_meta.compressed_size,
    );

    // upload file  直接将合并后的文件上传到 storage
    match storage::put(&new_file_key, buf.into()).await {
        Ok(_) => Ok((new_file_key, new_file_meta, new_file_list)),
        Err(e) => Err(e),
    }
}

// 将新的file_list更新到其他地方
async fn write_file_list(events: &[FileKey]) -> Result<(), anyhow::Error> {
    if events.is_empty() {
        return Ok(());
    }
    if CONFIG.common.meta_store_external {
        write_file_list_db_only(events).await
    } else {
        write_file_list_s3(events).await
    }
}

// 仅写入到db
async fn write_file_list_db_only(events: &[FileKey]) -> Result<(), anyhow::Error> {
    let put_items = events
        .iter()
        .filter(|v| !v.deleted)
        .map(|v| v.to_owned())
        .collect::<Vec<_>>();
    let del_items = events
        .iter()
        .filter(|v| v.deleted)
        .map(|v| v.key.clone())
        .collect::<Vec<_>>();
    // set to external db
    // retry 5 times
    let mut success = false;
    for _ in 0..5 {
        if let Err(e) = infra_file_list::batch_add(&put_items).await {
            log::error!(
                "[COMPACT] batch_write to external db failed, retrying: {}",
                e
            );
            tokio::time::sleep(tokio::time::Duration::from_secs(1)).await;
            continue;
        }
        if let Err(e) = infra_file_list::batch_remove(&del_items).await {
            log::error!(
                "[COMPACT] batch_delete to external db failed, retrying: {}",
                e
            );
            tokio::time::sleep(tokio::time::Duration::from_secs(1)).await;
            continue;
        }
        success = true;
        break;
    }
    if !success {
        Err(anyhow::anyhow!("batch_write to external db failed"))
    } else {
        Ok(())
    }
}

async fn write_file_list_s3(events: &[FileKey]) -> Result<(), anyhow::Error> {
    let (_stream_key, date_key, _file_name) =
        infra_file_list::parse_file_key_columns(&events.first().unwrap().key)?;
    // upload the new file_list to storage
    let new_file_list_key = format!("file_list/{}/{}.json.zst", date_key, ider::generate());
    let mut buf = zstd::Encoder::new(Vec::new(), 3)?;
    for file in events.iter() {
        let mut write_buf = json::to_vec(&file)?;
        write_buf.push(b'\n');
        buf.write_all(&write_buf)?;
    }
    let compressed_bytes = buf.finish().unwrap();
    storage::put(&new_file_list_key, compressed_bytes.into()).await?;

    // set to local cache & send broadcast
    // retry 5 times
    for _ in 0..5 {
        // set to local cache
        let mut cache_success = true;
        for event in events.iter() {
            if let Err(e) =
                db::file_list::progress(&event.key, Some(&event.meta), event.deleted, false).await
            {
                cache_success = false;
                log::error!("[COMPACT] set local cache failed, retrying: {}", e);
                tokio::time::sleep(tokio::time::Duration::from_secs(1)).await;
                break;
            }
        }
        if !cache_success {
            continue;
        }
        // send broadcast to other nodes
        if let Err(e) = db::file_list::broadcast::send(events, None).await {
            log::error!("[COMPACT] send broadcast failed, retrying: {}", e);
            tokio::time::sleep(tokio::time::Duration::from_secs(1)).await;
            continue;
        }
        // broadcast success
        break;
    }
    Ok(())
}

#[cfg(test)]
mod tests {
    use super::*;
    use crate::common::infra::db as infra_db;

    #[tokio::test]
    async fn test_compact() {
        infra_db::create_table().await.unwrap();
        infra_file_list::create_table().await.unwrap();
        let off_set = Duration::hours(2).num_microseconds().unwrap();
        let _ = db::compact::files::set_offset("nexus", "default", "logs".into(), off_set).await;
        let resp = merge_by_stream("nexus", "default", "logs".into()).await;
        assert!(resp.is_ok());
    }
}<|MERGE_RESOLUTION|>--- conflicted
+++ resolved
@@ -135,13 +135,7 @@
         offset_time_hour + Duration::hours(1).num_microseconds().unwrap()
             - Duration::seconds(1).num_microseconds().unwrap(),
     );
-<<<<<<< HEAD
-
-    // 从db获取文件列表  因为会从storage同步 所以可以确保准确性 (哪怕是上个小时也等待了 3*max_file_retention_time 的时间 所以可以确保有效性)
-    let files = match file_list::query(
-=======
     let files = file_list::query(
->>>>>>> d1b22fe9
         org_id,
         stream_name,
         stream_type,
