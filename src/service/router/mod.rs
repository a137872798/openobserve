// Copyright 2023 Zinc Labs Inc.
//
// Licensed under the Apache License, Version 2.0 (the "License");
// you may not use this file except in compliance with the License.
// You may obtain a copy of the License at
//
//     http://www.apache.org/licenses/LICENSE-2.0
//
// Unless required by applicable law or agreed to in writing, software
// distributed under the License is distributed on an "AS IS" BASIS,
// WITHOUT WARRANTIES OR CONDITIONS OF ANY KIND, either express or implied.
// See the License for the specific language governing permissions and
// limitations under the License.

use actix_web::http::Error;
use actix_web::{route, web, HttpRequest, HttpResponse};
use rand::{seq::SliceRandom, thread_rng};
use std::time::Duration;

use crate::common::infra::cluster;
use crate::common::infra::config::CONFIG;

const QUERIER_ROUTES: [&str; 13] = [
    "/summary",
    "/schema",
    "/streams",
    "/_search",
    "/_around",
    "/_values",
    "/api/cache/status",
    "/prometheus/api/v1/series",
    "/prometheus/api/v1/query_range",
    "/prometheus/api/v1/query",
    "/prometheus/api/v1/metadata",
    "/prometheus/api/v1/labels",
    "/prometheus/api/v1/label/",
];

// 检查该path是否包含在路由内
#[inline]
fn check_querier_route(path: &str) -> bool {
    QUERIER_ROUTES.iter().any(|x| path.contains(x))
}

#[route(
    "/config",
    method = "GET",
    method = "POST",
    method = "PUT",
    method = "DELETE"
)]
pub async fn config(
    req: HttpRequest,
    payload: web::Payload,
) -> actix_web::Result<HttpResponse, Error> {
    dispatch(req, payload).await
}

#[route(
    "/api/{path:.*}",
    method = "GET",
    method = "POST",
    method = "PUT",
    method = "DELETE"
)]
pub async fn api(
    req: HttpRequest,
    payload: web::Payload,
) -> actix_web::Result<HttpResponse, Error> {
    dispatch(req, payload).await
}

#[route(
    "/aws/{path:.*}",
    method = "GET",
    method = "POST",
    method = "PUT",
    method = "DELETE"
)]
pub async fn aws(
    req: HttpRequest,
    payload: web::Payload,
) -> actix_web::Result<HttpResponse, Error> {
    dispatch(req, payload).await
}

#[route(
    "/gcp/{path:.*}",
    method = "GET",
    method = "POST",
    method = "PUT",
    method = "DELETE"
)]
pub async fn gcp(
    req: HttpRequest,
    payload: web::Payload,
) -> actix_web::Result<HttpResponse, Error> {
    dispatch(req, payload).await
}

<<<<<<< HEAD

// 匹配上面的path 会触发该方法进行转发
=======
#[route(
    "/rum/{path:.*}",
    // method = "GET",
    method = "POST",
)]
pub async fn rum(
    req: HttpRequest,
    payload: web::Payload,
) -> actix_web::Result<HttpResponse, Error> {
    dispatch(req, payload).await
}

>>>>>>> c5581bf1
async fn dispatch(
    req: HttpRequest,
    payload: web::Payload,
) -> actix_web::Result<HttpResponse, Error> {
    // get online nodes
    let path = req.uri().path_and_query().map(|x| x.as_str()).unwrap_or("");
<<<<<<< HEAD
    let node_type;

    // 代表请求要发往的节点是 查询/摄取节点   摄取节点也就是写入数据的节点
    let nodes = if check_querier_route(path) {
        node_type = cluster::Role::Querier;
        cluster::get_cached_online_querier_nodes()
    } else {
        node_type = cluster::Role::Ingester;
        cluster::get_cached_online_ingester_nodes()
    };
    if nodes.is_none() {
        return Ok(HttpResponse::ServiceUnavailable().body(format!("No online {node_type} nodes")));
    }

    // checking nodes   当前没有满足条件的节点
    let mut nodes = nodes.unwrap();
    if nodes.is_empty() {
        return Ok(HttpResponse::ServiceUnavailable().body(format!("No online {node_type} nodes")));
        //std::process::exit(1);
    }

    // random nodes
    let mut rng = thread_rng();
    nodes.shuffle(&mut rng);
=======
>>>>>>> c5581bf1

    // 简单理解就是产生了一个httpClient
    let client = awc::Client::builder()
        .connector(
            awc::Connector::new()
                .timeout(Duration::from_secs(CONFIG.route.timeout))
                .limit(0),
        )
        .timeout(Duration::from_secs(CONFIG.route.timeout))
        .finish();

    // send query
<<<<<<< HEAD
    let node = nodes.first().unwrap();

    // 构建新的请求地址
    let new_url = format!("{}{}", node.http_addr, path);
=======
    let new_url = get_url(path);

    if new_url.is_error {
        return Ok(HttpResponse::ServiceUnavailable().body(new_url.value));
    }

>>>>>>> c5581bf1
    let resp = client
        .request_from(new_url.value.clone(), req.head())
        .send_stream(payload)
        .await;
    if resp.is_err() {
        let e = resp.unwrap_err();
        log::error!("{}: {}", new_url.value, e);
        return Ok(HttpResponse::ServiceUnavailable().body(e.to_string()));
    }

    // handle response   在这里构造一个空的resp对象 并将远程调用的结果数据填充进去
    let mut resp = resp.unwrap();
    let mut new_resp = HttpResponse::build(resp.status());

    // copy headers
    for (key, value) in resp.headers() {
        if !key.eq("content-encoding") {
            new_resp.insert_header((key.clone(), value.clone()));
        }
    }

    // set body
    let body = resp
        .body()
        .limit(CONFIG.limit.req_payload_limit)
        .await
        .unwrap();
    Ok(new_resp.body(body))
}

fn get_url(path: &str) -> URLDetails {
    let node_type;
    let is_querier_path = check_querier_route(path);

    if !is_querier_path && !CONFIG.route.ingester_srv_url.is_empty() {
        return URLDetails {
            is_error: false,
            value: format!("{}{}", CONFIG.route.ingester_srv_url, path),
        };
    }

    let nodes = if is_querier_path {
        node_type = cluster::Role::Querier;
        cluster::get_cached_online_querier_nodes()
    } else {
        node_type = cluster::Role::Ingester;
        cluster::get_cached_online_ingester_nodes()
    };
    if nodes.is_none() {
        return URLDetails {
            is_error: true,
            value: format!("No online {node_type} nodes"),
        };
    }

    // checking nodes
    let mut nodes = nodes.unwrap();
    if nodes.is_empty() {
        return URLDetails {
            is_error: true,
            value: format!("No online {node_type} nodes"),
        };
    }

    // random nodes
    let mut rng = thread_rng();
    nodes.shuffle(&mut rng);
    let node = nodes.first().unwrap();
    URLDetails {
        is_error: false,
        value: format!("{}{}", node.http_addr, path),
    }
}

struct URLDetails {
    is_error: bool,
    value: String,
}

#[cfg(test)]
mod tests {
    use super::*;

    #[test]
    fn test_check_querier_route() {
        assert!(check_querier_route("/api/_search"));
        assert!(check_querier_route("/api/_around"));
        assert!(!check_querier_route("/api/_bulk"));
    }
}<|MERGE_RESOLUTION|>--- conflicted
+++ resolved
@@ -98,10 +98,6 @@
     dispatch(req, payload).await
 }
 
-<<<<<<< HEAD
-
-// 匹配上面的path 会触发该方法进行转发
-=======
 #[route(
     "/rum/{path:.*}",
     // method = "GET",
@@ -114,40 +110,12 @@
     dispatch(req, payload).await
 }
 
->>>>>>> c5581bf1
 async fn dispatch(
     req: HttpRequest,
     payload: web::Payload,
 ) -> actix_web::Result<HttpResponse, Error> {
     // get online nodes
     let path = req.uri().path_and_query().map(|x| x.as_str()).unwrap_or("");
-<<<<<<< HEAD
-    let node_type;
-
-    // 代表请求要发往的节点是 查询/摄取节点   摄取节点也就是写入数据的节点
-    let nodes = if check_querier_route(path) {
-        node_type = cluster::Role::Querier;
-        cluster::get_cached_online_querier_nodes()
-    } else {
-        node_type = cluster::Role::Ingester;
-        cluster::get_cached_online_ingester_nodes()
-    };
-    if nodes.is_none() {
-        return Ok(HttpResponse::ServiceUnavailable().body(format!("No online {node_type} nodes")));
-    }
-
-    // checking nodes   当前没有满足条件的节点
-    let mut nodes = nodes.unwrap();
-    if nodes.is_empty() {
-        return Ok(HttpResponse::ServiceUnavailable().body(format!("No online {node_type} nodes")));
-        //std::process::exit(1);
-    }
-
-    // random nodes
-    let mut rng = thread_rng();
-    nodes.shuffle(&mut rng);
-=======
->>>>>>> c5581bf1
 
     // 简单理解就是产生了一个httpClient
     let client = awc::Client::builder()
@@ -160,19 +128,12 @@
         .finish();
 
     // send query
-<<<<<<< HEAD
-    let node = nodes.first().unwrap();
-
-    // 构建新的请求地址
-    let new_url = format!("{}{}", node.http_addr, path);
-=======
     let new_url = get_url(path);
 
     if new_url.is_error {
         return Ok(HttpResponse::ServiceUnavailable().body(new_url.value));
     }
 
->>>>>>> c5581bf1
     let resp = client
         .request_from(new_url.value.clone(), req.head())
         .send_stream(payload)
