// Copyright 2023 Zinc Labs Inc.
//
// Licensed under the Apache License, Version 2.0 (the "License");
// you may not use this file except in compliance with the License.
// You may obtain a copy of the License at
//
//     http://www.apache.org/licenses/LICENSE-2.0
//
// Unless required by applicable law or agreed to in writing, software
// distributed under the License is distributed on an "AS IS" BASIS,
// WITHOUT WARRANTIES OR CONDITIONS OF ANY KIND, either express or implied.
// See the License for the specific language governing permissions and
// limitations under the License.

use ahash::AHashMap as HashMap;
use datafusion::{
    arrow::{datatypes::Schema, json::reader::infer_json_schema, record_batch::RecordBatch},
    common::FileType,
};
use futures::future::try_join_all;
use std::{io::BufReader, path::Path, sync::Arc, time::UNIX_EPOCH};
use tokio::time::Duration;
use tracing::{info_span, Instrument};

use crate::common::{
    infra::{
        cache::tmpfs,
        config::CONFIG,
        errors::{Error, ErrorCodes},
        wal,
    },
    meta::{self, common::FileKey, stream::ScanStats},
    utils::file::{get_file_contents, get_file_meta, scan_files},
};
use crate::service::{
    db,
    search::{
        datafusion::{exec, storage::StorageType},
        sql::Sql,
    },
};

/// search in local WAL, which haven't been sync to object storage
/// 从wal中查询数据
#[tracing::instrument(name = "service:search:wal:enter", skip_all, fields(org_id = sql.org_id, stream_name = sql.stream_name))]
pub async fn search(
    session_id: &str,
    sql: Arc<Sql>,
    stream_type: meta::StreamType,
    timeout: u64,
) -> super::SearchResult {
    // get file list   根据stream_name/stream_type 和本次查询的时间范围 找到一组文件
    let mut files = get_file_list(&sql, stream_type).await?;

    // 统计本次扫描的内存大小和一些其他数据
    let mut scan_stats = ScanStats::new();

    // cache files
    let work_dir = session_id.to_string();
    for file in files.clone().iter() {
        // 将数据读取到内存中
        match get_file_contents(&file.key) {
            Err(_) => {
                files.retain(|x| x != file);
            }
            Ok(file_data) => {
                scan_stats.original_size += file_data.len() as i64;
                let file_key = file.key.strip_prefix(&CONFIG.common.data_wal_dir).unwrap();
                let file_name = format!("/{work_dir}/{file_key}");
                // 存储到临时文件系统中
                tmpfs::set(&file_name, file_data.into()).expect("tmpfs set success");
            }
        }
    }

    // check wal memory mode   代表wal数据存储在内存中   上面检索的是文件 这里检索的是内存模拟的文件
    if CONFIG.common.wal_memory_mode_enabled {
        // 找到满足条件的所有内存文件
        let mem_files = wal::get_search_in_memory_files(&sql.org_id, &sql.stream_name, stream_type)
            .await
            .unwrap_or_default();
        for (file_key, file_data) in mem_files {
            scan_stats.original_size += file_data.len() as i64;
            let file_name = format!("/{work_dir}/{file_key}");
            tmpfs::set(&file_name, file_data.into()).expect("tmpfs set success");
            files.push(FileKey::from_file_name(&file_name));
        }
    }

    // 此时已经分别用加载内存/加载文件的方式 读取到了所有相关的wal数据了

    scan_stats.files = files.len() as i64;

    // 本节点没有数据需要查询
    if scan_stats.files == 0 {
        return Ok((HashMap::new(), scan_stats));
    }
    log::info!(
        "wal->search: load files {}, scan_size {}",
        scan_stats.files,
        scan_stats.original_size
    );

    // fetch all schema versions, get latest schema   获取最新的schema信息 schema应该也是要全集群同步的
    let schema_latest = match db::schema::get(&sql.org_id, &sql.stream_name, stream_type).await {
        Ok(schema) => schema,
        Err(err) => {
            log::error!("get schema error: {}", err);
            return Err(Error::ErrorCode(ErrorCodes::SearchStreamNotFound(
                sql.stream_name.clone(),
            )));
        }
    };
    let schema_latest = Arc::new(
        schema_latest
            .to_owned()
            .with_metadata(std::collections::HashMap::new()),
    );

    // check schema version   列举所有文件信息
    let files = tmpfs::list(&work_dir).unwrap_or_default();
    let mut files_group: HashMap<String, Vec<FileKey>> = HashMap::with_capacity(2);

    // 代表不支持schema发生变化
    if !CONFIG.common.widening_schema_evolution {
        // 代表这些文件都以该schema来解释
        files_group.insert(
            "latest".to_string(),
            files
                .iter()
                .map(|f| FileKey::from_file_name(&f.location))
                .collect(),
        );
    } else {
        // 这里将schema与文件关联起来  对应的文件就用对应的schema版本来解释
        for file in files {
            let schema_version = get_schema_version(&file.location)?;
            let entry = files_group.entry(schema_version).or_insert_with(Vec::new);
            entry.push(FileKey::from_file_name(&file.location));
        }
    }

    let mut tasks = Vec::new();
    let single_group = files_group.len() == 1;

    // 遍历每个版本的schema 看看要怎么兼容最新的schema
    for (ver, files) in files_group {
        // get schema of the file
        let file_data = tmpfs::get(&files.first().unwrap().key).unwrap();
        let mut schema_reader = BufReader::new(file_data.as_ref());

        // 通过读取的json数据来推断schema
        let mut inferred_schema = match infer_json_schema(&mut schema_reader, None) {
            Ok(schema) => schema,
            Err(err) => {
                return Err(Error::from(err));
            }
        };
        // calulate schema diff   比较该schema与最新的schema的差别
        let mut diff_fields = HashMap::new();
        let group_fields = inferred_schema.fields();

        // 找到类型不匹配的fields
        for field in group_fields {
            if let Ok(v) = schema_latest.field_with_name(field.name()) {
                if v.data_type() != field.data_type() {
                    diff_fields.insert(v.name().clone(), v.data_type().clone());
                }
            }
        }
        // add not exists field for wal infered schema
        let mut new_fields = Vec::new();
        for field in schema_latest.fields() {
            // 找到新增的field
            if inferred_schema.field_with_name(field.name()).is_err() {
                new_fields.push(field.clone());
            }
        }

        // 将这些field 合并到旧的schema上
        if !new_fields.is_empty() {
            let new_schema = Schema::new(new_fields);
            inferred_schema = Schema::try_merge(vec![inferred_schema, new_schema])?;
        }

        let schema = Arc::new(inferred_schema);
        let sql = sql.clone();

        // 代表只出现过一种schema
        let session = if single_group {
            meta::search::Session {
                id: session_id.to_string(),
                storage_type: StorageType::Tmpfs,
            }
        } else {

            // 按照schema版本 移动到不同的目录
            let id = format!("{session_id}-{ver}");
            // move data to group tmpfs
            for file in files.iter() {
                let file_data = tmpfs::get(&file.key).unwrap();
                let file_name = format!(
                    "/{}/{}",
                    id,
                    file.key.strip_prefix(&format!("/{}/", work_dir)).unwrap()
                );
                tmpfs::set(&file_name, file_data).expect("tmpfs set success");
            }
            meta::search::Session {
                id,
                storage_type: StorageType::Tmpfs,
            }
        };
        let datafusion_span = info_span!(
            "service:search:grpc:wal:datafusion",
            org_id = sql.org_id,
            stream_name = sql.stream_name,
            stream_type = ?stream_type
        );
        let task =
            tokio::time::timeout(
                Duration::from_secs(timeout),
                async move {
                    // 基于该schema进行查询  并且某些字段要按照rule进行类型转换   注意这里声明了此时的文件类型是JSON  因为写入wal时就是json格式
                    exec::sql(&session, schema, &diff_fields, &sql, &files, FileType::JSON).await
                }
                .instrument(datafusion_span),
            );
        tasks.push(task);
    }

    let mut results: HashMap<String, Vec<RecordBatch>> = HashMap::new();
<<<<<<< HEAD
    // 挨个处理每个任务
    for task in tasks {
        match task.await {
            Ok(ret) => match ret {
                Ok(ret) => {
                    for (k, v) in ret {
                        // key相同的数据会合并到一起
                        let group = results.entry(k).or_insert_with(Vec::new);
                        group.extend(v);
                    }
                }
                Err(err) => {
                    log::error!("datafusion execute error: {}", err);
                    return Err(super::handle_datafusion_error(err));
=======
    let task_results = try_join_all(tasks)
        .await
        .map_err(|e| Error::ErrorCode(ErrorCodes::ServerInternalError(e.to_string())))?;
    for ret in task_results {
        match ret {
            Ok(ret) => {
                for (k, v) in ret {
                    let group = results.entry(k).or_insert_with(Vec::new);
                    group.extend(v);
>>>>>>> 6bde6296
                }
            }
            Err(err) => {
                log::error!("datafusion execute error: {}", err);
                return Err(super::handle_datafusion_error(err));
            }
        };
    }

    // clear tmpfs
    tmpfs::delete(session_id, true).unwrap();

    Ok((results, scan_stats))
}

/// get file list from local wal, no need match_source, each file will be searched
/// 查询wal目录下的文件列表 而不是另一个含义上的file_list
#[tracing::instrument(name = "service:search:grpc:wal:get_file_list", skip_all, fields(org_id = sql.org_id, stream_name = sql.stream_name))]
async fn get_file_list(sql: &Sql, stream_type: meta::StreamType) -> Result<Vec<FileKey>, Error> {
    let pattern = format!(
        "{}files/{}/{stream_type}/{}/",
        &CONFIG.common.data_wal_dir, &sql.org_id, &sql.stream_name
    );

    // 扫描目录下出现的所有文件
    let files = scan_files(&pattern);

    let mut result = Vec::with_capacity(files.len());
    let wal_dir = match Path::new(&CONFIG.common.data_wal_dir).canonicalize() {
        Ok(path) => path,
        Err(_) => {
            return Ok(result);
        }
    };

    // 通过时间范围来排除掉部分文件
    let time_range = sql.meta.time_range.unwrap_or((0, 0));

    // 遍历wal文件
    for file in files {
        if time_range != (0, 0) {
            // check wal file created time, we can skip files which created time > end_time
            let file_meta = get_file_meta(&file).map_err(Error::from)?;
            // 拿到文件的元数据 获取创建时间和最后修改时间 (靠最后修改时间来判断不准吧)
            let file_modified = file_meta
                .modified()
                .unwrap_or(UNIX_EPOCH)
                .duration_since(UNIX_EPOCH)
                .unwrap()
                .as_micros();
            let file_created = file_meta
                .created()
                .unwrap_or(UNIX_EPOCH)
                .duration_since(UNIX_EPOCH)
                .unwrap()
                .as_micros();
            // 减去浮动时间
            let file_created = (file_created as i64)
                - chrono::Duration::hours(CONFIG.limit.ingest_allowed_upto)
                    .num_microseconds()
                    .unwrap_or_default();

            // 跳过范围外的文件
            if (time_range.0 > 0 && (file_modified as i64) < time_range.0)
                || (time_range.1 > 0 && file_created > time_range.1)
            {
                log::info!(
                    "skip wal file: {} time_range: [{},{}]",
                    file,
                    file_created,
                    file_modified
                );
                continue;
            }
        }

        // 构建FileKey
        let file = Path::new(&file).canonicalize().unwrap();
        let file = file.strip_prefix(&wal_dir).unwrap();
        let local_file = file.to_str().unwrap();
        let file_path = file.parent().unwrap().to_str().unwrap().replace('\\', "/");
        let file_name = file.file_name().unwrap().to_str().unwrap();
        let source_file = format!("{file_path}/{file_name}");
        let mut file_key = FileKey::from_file_name(&source_file);
        if sql.match_source(&file_key, false, true, stream_type).await {
            file_key.key =
                format!("{}{local_file}", &CONFIG.common.data_wal_dir).replace('\\', "/");
            result.push(file_key);
        }
    }
    Ok(result)
}

fn get_schema_version(file: &str) -> Result<String, Error> {
    // eg: /a-b-c-d/files/default/logs/olympics/0/2023/08/21/08/8b8a5451bbe1c44b/7099303408192061440f3XQ2p.json
    let column = file.split('/').collect::<Vec<&str>>();
    if column.len() < 12 {
        return Err(Error::Message(format!("invalid wal file name: {}", file)));
    }
    Ok(column[11].to_string())
}<|MERGE_RESOLUTION|>--- conflicted
+++ resolved
@@ -230,22 +230,6 @@
     }
 
     let mut results: HashMap<String, Vec<RecordBatch>> = HashMap::new();
-<<<<<<< HEAD
-    // 挨个处理每个任务
-    for task in tasks {
-        match task.await {
-            Ok(ret) => match ret {
-                Ok(ret) => {
-                    for (k, v) in ret {
-                        // key相同的数据会合并到一起
-                        let group = results.entry(k).or_insert_with(Vec::new);
-                        group.extend(v);
-                    }
-                }
-                Err(err) => {
-                    log::error!("datafusion execute error: {}", err);
-                    return Err(super::handle_datafusion_error(err));
-=======
     let task_results = try_join_all(tasks)
         .await
         .map_err(|e| Error::ErrorCode(ErrorCodes::ServerInternalError(e.to_string())))?;
@@ -255,7 +239,6 @@
                 for (k, v) in ret {
                     let group = results.entry(k).or_insert_with(Vec::new);
                     group.extend(v);
->>>>>>> 6bde6296
                 }
             }
             Err(err) => {
