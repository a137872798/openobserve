--- conflicted
+++ resolved
@@ -45,16 +45,10 @@
 #[tracing::instrument(name = "service:search:grpc:storage:enter", skip_all, fields(org_id = sql.org_id, stream_name = sql.stream_name))]
 pub async fn search(
     session_id: &str,
-<<<<<<< HEAD
-    sql: Arc<Sql>,    // 本次查询的sql
-    file_list: &[FileKey],  // 本次需要查询的所有文件
-    stream_type: meta::StreamType,  // 描述数据流类型
-=======
     sql: Arc<Sql>,
     file_list: &[FileKey],
     stream_type: meta::StreamType,
     timeout: u64,
->>>>>>> 6bde6296
 ) -> super::SearchResult {
     // fetch all schema versions, group files by version
     // 获取往期所有的schema
@@ -157,34 +151,12 @@
         scan_stats.compressed_size
     );
 
-<<<<<<< HEAD
-    // if scan_compressed_size > 80% of total memory cache, skip memory cache
-    let storage_type = if !CONFIG.memory_cache.enabled
-        // 当文件数据 超过了某个大小后 就不经过缓存 而是直接读取文件
-        || scan_stats.compressed_size > CONFIG.memory_cache.skip_size as i64
-    {
-        StorageType::FsNoCache
-    } else {
-        StorageType::FsMemory
-    };
-
-    // load files to local cache
-    if storage_type == StorageType::FsMemory {
-        // 返回的是加载失败的文件
-        let deleted_files = cache_parquet_files(&files).await?;
-        if !deleted_files.is_empty() {
-            // remove deleted files from files_group  移除被删除的文件
-            for (_, g_files) in files_group.iter_mut() {
-                g_files.retain(|f| !deleted_files.contains(&f.key));
-            }
-=======
     // load files to local cache
     let deleted_files = cache_parquet_files(&files, &scan_stats).await?;
     if !deleted_files.is_empty() {
         // remove deleted files from files_group
         for (_, g_files) in files_group.iter_mut() {
             g_files.retain(|f| !deleted_files.contains(&f.key));
->>>>>>> 6bde6296
         }
     }
     log::info!(
@@ -327,20 +299,6 @@
         let file_name = file.key.clone();
         let permit = semaphore.clone().acquire_owned().await.unwrap();
         let task: tokio::task::JoinHandle<Option<String>> = tokio::task::spawn(async move {
-<<<<<<< HEAD
-
-            // 表示文件数据还没有加载到内存   因为某些parquet文件可能已经提前加载到内存了  就不需要重复拉取了
-            if !file_data::exist(&file_name) {
-                // 从 ObjectStore读取数据 拉取到内存
-                if let Err(e) = file_data::download(&file_name).await {
-                    log::info!("search->storage: download file err: {}", e);
-                    if e.to_string().to_lowercase().contains("not found") {
-                        // delete file from file list
-                        if let Err(e) = file_list::delete_parquet_file(&file_name, true).await {
-                            log::error!("search->storage: delete from file_list err: {}", e);
-                        }
-                        return Some(file_name);
-=======
             let ret = match cache_type {
                 file_data::CacheType::Memory => {
                     if !file_data::memory::exist(&file_name).await {
@@ -364,7 +322,6 @@
                     // delete file from file list
                     if let Err(e) = file_list::delete_parquet_file(&file_name, true).await {
                         log::error!("search->storage: delete from file_list err: {}", e);
->>>>>>> 6bde6296
                     }
                     Some(file_name)
                 } else {
