--- conflicted
+++ resolved
@@ -101,12 +101,7 @@
             if req_stype == cluster_rpc::SearchType::WalOnly as i32 {
                 Ok((HashMap::new(), ScanStats::default()))
             } else {
-<<<<<<< HEAD
-                // 集群模式查询就会进入这里
-                storage::search(&session_id2, sql2, &file_list, stream_type).await
-=======
                 storage::search(&session_id2, sql2, &file_list, stream_type, timeout).await
->>>>>>> 6bde6296
             }
         }
         .instrument(storage_span),
