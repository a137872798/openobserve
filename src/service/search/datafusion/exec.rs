// Copyright 2023 Zinc Labs Inc.
//
// Licensed under the Apache License, Version 2.0 (the "License");
// you may not use this file except in compliance with the License.
// You may obtain a copy of the License at
//
//     http://www.apache.org/licenses/LICENSE-2.0
//
// Unless required by applicable law or agreed to in writing, software
// distributed under the License is distributed on an "AS IS" BASIS,
// WITHOUT WARRANTIES OR CONDITIONS OF ANY KIND, either express or implied.
// See the License for the specific language governing permissions and
// limitations under the License.

use ahash::AHashMap as HashMap;
use arrow_schema::Field;
use datafusion::{
    arrow::{
        datatypes::{DataType, Schema},
        json as arrowJson,
        record_batch::RecordBatch,
    },
    common::{FileType, GetExt},
    config::ConfigOptions,
    datasource::{
        file_format::{json::JsonFormat, parquet::ParquetFormat},
        listing::{ListingOptions, ListingTable, ListingTableConfig, ListingTableUrl},
        object_store::{DefaultObjectStoreRegistry, ObjectStoreRegistry},
    },
    error::{DataFusionError, Result},
    execution::{
        context::SessionConfig,
        memory_pool::{FairSpillPool, GreedyMemoryPool},
        runtime_env::{RuntimeConfig, RuntimeEnv},
    },
    logical_expr::expr::Alias,
    prelude::{cast, col, lit, Expr, SessionContext},
    scalar::ScalarValue,
};
use once_cell::sync::Lazy;
use parquet::arrow::ArrowWriter;
use regex::Regex;
use std::{str::FromStr, sync::Arc};

use crate::common::{
    infra::{
        cache::tmpfs,
        config::{COLUMN_TRACE_ID, CONFIG, PARQUET_BATCH_SIZE},
    },
    meta::{
        common::{FileKey, FileMeta},
        search::Session as SearchSession,
        sql, StreamType,
    },
    utils::{flatten, json},
};
use crate::service::search::sql::Sql;

use super::storage::{file_list, StorageType};
use super::transform_udf::get_all_transform;

const AGGREGATE_UDF_LIST: [&str; 6] = ["min", "max", "count", "avg", "sum", "array_agg"];

static RE_WHERE: Lazy<Regex> = Lazy::new(|| Regex::new(r"(?i) where (.*)").unwrap());
static RE_FIELD_FN: Lazy<Regex> =
    Lazy::new(|| Regex::new(r#"(?i)([a-zA-Z0-9_]+)\((['"a-zA-Z0-9_*]+)"#).unwrap());

// 执行sql查询结果
pub async fn sql(
    session: &SearchSession,  // 表示从哪里加载文件内容
    schema: Arc<Schema>,   // 本次采用的schema
    rules: &HashMap<String, DataType>,   // 某些field需要转换成该类型
    sql: &Arc<Sql>,   // 本次处理的sql  其中还包含 agg_sql
    files: &[FileKey],  // 本次要读取的文件
    file_type: FileType,  // 表示文件内容是 JSON/Parquet
) -> Result<HashMap<String, Vec<RecordBatch>>> {

    // 文件为空 返回空结果
    if files.is_empty() {
        return Ok(HashMap::new());
    }

    let start = std::time::Instant::now();

    // 要基于一组文件数据作为一个虚拟表 tbl
    let mut ctx = register_table(session, schema.clone(), "tbl", files, file_type.clone()).await?;

    // register UDF   注册用户函数
    register_udf(&mut ctx, &sql.org_id).await;

    let mut result: HashMap<String, Vec<RecordBatch>> = HashMap::new();

    // query sql
    result.insert(
        "query".to_string(),
        // 将外部查询的结果设置到result中
        exec_query(
            &ctx,
            session,
            schema.clone(),
            rules,
            sql,
            files,
            file_type.clone(),
        )
        .await?,
    );

    //get alias from context query for agg sql
    let meta_sql = sql::Sql::new(&sql.query_context);

    // 挨个处理聚合语句
    for (name, orig_agg_sql) in sql.aggs.iter() {
        // Debug SQL
        if CONFIG.common.print_key_sql {
            log::info!("Query agg sql: {}", orig_agg_sql.0);
        }

        // 这个是sql语句
        let mut agg_sql = orig_agg_sql.0.to_owned();
        if meta_sql.is_ok() {
            for alias in &meta_sql.as_ref().unwrap().field_alias {
                replace_in_query(&alias.1, &mut agg_sql, true);
            }
        }

        // 如果 query_context 不为空 在exec_query中 ctx的tlb表会被替换成中间表  否则就还是原始表
        let mut df = match ctx.sql(&agg_sql).await {
            Ok(df) => df,
            Err(e) => {
                log::error!(
                    "aggs sql execute failed, session: {:?}, sql: {}, err: {:?}",
                    session,
                    agg_sql,
                    e
                );
                return Err(e);
            }
        };

        // 追加别名
        if !rules.is_empty() {
            let fields = df.schema().fields();
            let mut exprs = Vec::with_capacity(fields.len());
            for field in fields {
                if field.qualifier().is_none() {
                    exprs.push(col(field.name()));
                    continue;
                }
                exprs.push(match rules.get(field.name()) {
                    Some(rule) => Expr::Alias(Alias::new(
                        cast(col(field.name()), rule.clone()),
                        field.name().to_string(),
                    )),
                    None => col(field.name()),
                });
            }
            df = df.select(exprs)?;
        }

        // 设置查询结果
        let batches = df.collect().await?;
        result.insert(format!("agg_{name}"), batches);
        log::info!(
            "Query agg:{name} took {:.3} seconds.",
            start.elapsed().as_secs_f64()
        );
    }

    // drop table  此时已经查询完所有数据 注销tbl表
    ctx.deregister_table("tbl")?;
    log::info!(
        "Query all took {:.3} seconds.",
        start.elapsed().as_secs_f64()
    );

    Ok(result)
}

// 执行查询
async fn exec_query(
    ctx: &SessionContext,
    session: &SearchSession,
    schema: Arc<Schema>,
    rules: &HashMap<String, DataType>,
    sql: &Arc<Sql>,
    files: &[FileKey],
    file_type: FileType,
) -> Result<Vec<RecordBatch>> {
    let start = std::time::Instant::now();

    let mut fast_mode = false;

    // 拿到上下文和 schema
    let (q_ctx, schema) = if sql.fast_mode && session.storage_type != StorageType::Tmpfs {
        fast_mode = true;
        get_fast_mode_ctx(session, schema, sql, files, file_type).await?
    } else {
        (ctx.clone(), schema.clone())
    };

    // get used UDF
    let mut field_fns = vec![];

    // sql片段
    let mut sql_parts = vec![];
    for fn_name in crate::common::utils::functions::get_all_transform_keys(&sql.org_id).await {
<<<<<<< HEAD
        // 代表使用到了这个函数
        if sql.origin_sql.contains(&fn_name) {
=======
        if sql.origin_sql.contains(&format!("{}(", fn_name)) {
>>>>>>> 6bde6296
            field_fns.push(fn_name.clone());
        }
    }

    // 非简单模式 并且 转换函数不为空 或者查询函数不为空
    if !fast_mode && (!field_fns.is_empty() || sql.query_fn.is_some()) {

        // 从sql中获取where部分
        if let Some(caps) = RE_WHERE.captures(&sql.origin_sql) {

            // 这个是where前的部分
            sql_parts.insert(
                0,
                sql.origin_sql
                    .strip_suffix(caps.get(0).unwrap().as_str())
                    .unwrap(),
            );
            // where后的部分
            sql_parts.insert(1, caps.get(1).unwrap().as_str());
        };
    }

    // query
    let query = if !&sql.query_context.is_empty() {
        // 将原表名 替换成tbl
        sql.query_context.replace(&sql.stream_name, "tbl").clone()

        // 这个意思应该是使用query_fn 来处理结果集  现在只需要时间条件查询中间结果集即可
    } else if !fast_mode
        && ((!field_fns.is_empty() && !sql_parts.is_empty()) || sql.query_fn.is_some())
    {
        // 添加一个时间条件
        match sql.meta.time_range {
            Some(ts_range) => format!(
                "{} where {} >= {} AND {} < {}",
                sql_parts[0],
                CONFIG.common.column_timestamp,
                ts_range.0,
                CONFIG.common.column_timestamp,
                ts_range.1
            ),
            None => sql_parts[0].to_owned(),
        }
    } else {
        // 先忽略其他函数
        sql.origin_sql.clone()
    };

    // Debug SQL
    if CONFIG.common.print_key_sql {
        log::info!("Query sql: {}", query);
    }

    // 执行sql语句 得到数据集
    let mut df = match q_ctx.sql(&query).await {
        Ok(df) => df,
        Err(e) => {
            log::error!(
                "query sql execute failed, session: {:?}, sql: {}, err: {:?}",
                session,
                sql.origin_sql,
                e
            );
            return Err(e);
        }
    };

    // 将字段转换的行为 作为一个别名查询
    if !rules.is_empty() {
        let fields = df.schema().fields();
        let mut exprs = Vec::with_capacity(fields.len());
        for field in fields {
            if field.qualifier().is_none() {
                exprs.push(col(field.name()));
                continue;
            }
            exprs.push(match rules.get(field.name()) {
                Some(rule) => Expr::Alias(Alias::new(
                    cast(col(field.name()), rule.clone()),
                    field.name().to_string(),
                )),
                None => col(field.name()),
            });
        }
        df = df.select(exprs)?;
    }

    // 没有什么后置函数  可以直接返回查询结果
    if field_fns.is_empty() && sql.query_fn.is_none() {
        let batches = df.clone().collect().await?;
        log::info!("Query took {:.3} seconds.", start.elapsed().as_secs_f64());
        return Ok(batches);
    }

    // 代表之后的查询需要基于当前查询结果
    if !sql.query_context.is_empty() {

        // 以df作为新表
        q_ctx.deregister_table("tbl")?;
        q_ctx.register_table("tbl", df.clone().into_view())?;
        // re-register to ctx
        if !fast_mode {
            ctx.deregister_table("tbl")?;
            ctx.register_table("tbl", df.into_view())?;
        }

        // 处理查询函数
    } else if sql.query_fn.is_some() {
        let batches = df.collect().await?;
        let batches_ref: Vec<&RecordBatch> = batches.iter().collect();
        // 使用 vrl 语法处理结果集
        match handle_query_fn(sql.query_fn.clone().unwrap(), &batches_ref, &sql.org_id) {
            None => {
                return Err(datafusion::error::DataFusionError::Execution(
                    "Error applying query function".to_string(),
                ));
            }
            Some(resp) => {
                if !resp.is_empty() {
                    // 将结果模拟成一个内存表
                    let mem_table = datafusion::datasource::MemTable::try_new(
                        resp.first().unwrap().schema(),
                        vec![resp],
                    )?;

                    // 将作用查询函数后的结果作为中间表
                    q_ctx.deregister_table("tbl")?;
                    q_ctx.register_table("tbl", Arc::new(mem_table))?;
                    // -- fix mem table, add missing columns
                    let mut tmp_df = q_ctx.table("tbl").await?;

                    // 检查处理后的结果的新字段
                    let tmp_fields = tmp_df
                        .schema()
                        .field_names()
                        .iter()
                        .map(|f| f.strip_prefix("tbl.").unwrap().to_string())
                        .collect::<Vec<String>>();

                    // 找到新增的字段
                    let need_add_columns = schema
                        .fields()
                        .iter()
                        .filter(|field| !tmp_fields.contains(field.name()))
                        .map(|field| field.name().as_str())
                        .collect::<Vec<&str>>();
                    if !need_add_columns.is_empty() {
                        for column in need_add_columns {
                            tmp_df = tmp_df.with_column(column, lit(ScalarValue::Null))?;
                        }
                        // 将处理结果作为中间结果集
                        q_ctx.deregister_table("tbl")?;
                        q_ctx.register_table("tbl", tmp_df.clone().into_view())?;
                        // re-register to ctx
                        if !fast_mode {
                            ctx.deregister_table("tbl")?;
                            ctx.register_table("tbl", tmp_df.into_view())?;
                        }
                    }
                    // -- fix done
                }
            }
        }
    } else {
        return Err(datafusion::error::DataFusionError::Execution(
            "BUG -> this shouldn't be happen".to_string(),
        ));
    }

    // 现在可以继续之前的查询了
    let mut where_query = if !sql_parts.is_empty() {
        format!("select * from tbl where {}", &sql_parts[1])
    } else {
        sql.origin_sql.clone()
    };

    // 如果有别名的话 替换别名
    for alias in &sql.meta.field_alias {
        replace_in_query(&alias.1, &mut where_query, true);
    }
    let additional_clause = where_query.clone();

    // 使用where条件 进一步过滤结果集
    let df = match q_ctx.sql(&additional_clause).await {
        Ok(df) => df,
        Err(e) => {
            log::error!(
                "query sql execute failed, session: {:?}, sql: {}, err: {:?}",
                session,
                sql.origin_sql,
                e
            );
            return Err(e);
        }
    };
    let batches = df.clone().collect().await?;
    log::info!("Query took {:.3} seconds.", start.elapsed().as_secs_f64());
    Ok(batches)
}

// 表示执行的是一个简单的sql
async fn get_fast_mode_ctx(
    session: &SearchSession,
    schema: Arc<Schema>,
    sql: &Arc<Sql>,
    files: &[FileKey],
    file_type: FileType,
) -> Result<(SessionContext, Arc<Schema>)> {
    let mut files = files.to_vec();
    files.sort_by(|a, b| a.meta.min_ts.cmp(&b.meta.min_ts));

    let mut loaded_records = 0;
    let mut new_files = Vec::new();

    // 代表总计需要查询多少条记录
    let needs = sql.meta.limit + sql.meta.offset;

    // 好像默认是按时间倒序  所以文件也是从后往前读吧
    for i in (0..files.len()).rev() {
        loaded_records += files.get(i).unwrap().meta.records as usize;
        new_files.push(files[i].clone());
        if loaded_records >= needs {
            break;
        }
    }

    // 针对fast模式 的session
    let fast_session = SearchSession {
        id: format!("{}-fast", session.id),
        storage_type: session.storage_type.clone(),
    };

    // 产生表 并注册自定义函数
    let mut ctx =
        register_table(&fast_session, schema.clone(), "tbl", &new_files, file_type).await?;

    // register UDF
    register_udf(&mut ctx, &sql.org_id).await;

    Ok((ctx, schema))
}

// 替换别名
fn replace_in_query(replace_pat: &str, where_query: &mut String, is_alias: bool) {
    let re1 = Regex::new(&format!("(?i){}_([a-zA-Z0-9_-]*)", replace_pat)).unwrap();
    if let Some(caps) = re1.captures(&*where_query) {
        let cap_str = caps.get(0).unwrap().as_str();
        let field = caps.get(1).unwrap().as_str();
        if is_alias {
            *where_query = where_query.replace(cap_str, &format!("{replace_pat}['{field}']"));
        } else {
            let local_pattern = replace_pat
                .replace("tbl_", "")
                .replacen('_', "(", 1)
                .replace('_', ")");
            *where_query = where_query.replace(cap_str, &format!("{local_pattern}['{field}']"));
        }
    }
}

// 将多个查询结果进行merge   因为某些查询是聚合查询 所以并不是简单的把多次查询结果放在一起就可以的
pub async fn merge(
    org_id: &str,
    offset: usize,
    limit: usize,
    sql: &str,
    batches: &Vec<Vec<RecordBatch>>,
) -> Result<Vec<Vec<RecordBatch>>> {
    // 没有记录需要处理
    if batches.is_empty() {
        return Ok(vec![]);
    }
    // 只有一组数据 不需要处理
    if offset == 0 && batches.len() == 1 && batches[0].len() <= 1 {
        return Ok(batches.to_owned());
    }

    // let start = std::time::Instant::now();

    // write temp file    将数据以parquet格式写入到内存中    schema 是最终合并后的schema
    let (schema, work_dir) = merge_write_recordbatch(batches)?;
    // log::info!(
    //     "merge_write_recordbatch took {:.3} seconds.",
    //     start.elapsed().as_secs_f64()
    // );
    if schema.fields().is_empty() {
        return Ok(vec![]);
    }

    // rewrite sql
    let query_sql = match merge_rewrite_sql(sql, schema) {
        Ok(sql) => {
            if offset > 0
                && sql.to_uppercase().contains(" LIMIT ")
                && !sql.to_uppercase().contains(" OFFSET ")
            {
                sql.replace(
                    &format!(" LIMIT {}", limit + offset),
                    &format!(" LIMIT {limit} OFFSET {offset}"),
                )
            } else {
                sql
            }
        }
        Err(e) => {
            return Err(e);
        }
    };

    // log::info!(
    //     "merge_rewrite_sql took {:.3} seconds.",
    //     start.elapsed().as_secs_f64()
    // );

    // query data
    let mut ctx = prepare_datafusion_context()?;
    // Configure listing options
    let file_format = ParquetFormat::default();
    let listing_options = ListingOptions::new(Arc::new(file_format))
        .with_file_extension(FileType::PARQUET.get_ext())
        .with_target_partitions(CONFIG.limit.cpu_num);

    // 现在就是基于这组中间文件重新查询
    let list_url = format!("tmpfs://{work_dir}");
    let prefix = match ListingTableUrl::parse(list_url) {
        Ok(url) => url,
        Err(e) => {
            return Err(datafusion::error::DataFusionError::Execution(format!(
                "ListingTableUrl error: {e}"
            )));
        }
    };

    let mut config = ListingTableConfig::new(prefix).with_listing_options(listing_options);
    config = match config.infer_schema(&ctx.state()).await {
        Ok(config) => config,
        Err(e) => {
            return Err(datafusion::error::DataFusionError::Execution(format!(
                "infer_schema error: {e}"
            )));
        }
    };

    let table = ListingTable::try_new(config)?;
    ctx.register_table("tbl", Arc::new(table))?;

    // register UDF
    register_udf(&mut ctx, org_id).await;

    // Debug SQL
    if CONFIG.common.print_key_sql {
        log::info!("Merge sql: {query_sql}");
    }

    let df = match ctx.sql(&query_sql).await {
        Ok(df) => df,
        Err(e) => {
            log::error!("merge sql execute failed, sql: {}, err: {:?}", query_sql, e);
            return Err(e);
        }
    };
    let schema: Schema = df.schema().into();

    // 执行查询产生结果
    let mut batches = df.collect().await?;
    if batches.len() > 1 {
        // try to merge recordbatch
        let schema = Arc::new(schema);
        let mut merged_batch = batches[0].clone();
        for item in batches.iter().skip(1) {
            if item.num_rows() > 0 {
                merged_batch =
                    arrow::compute::concat_batches(&schema.clone(), &[merged_batch, item.clone()])
                        .unwrap();
            }
        }
        batches = vec![merged_batch];
    }
    ctx.deregister_table("tbl")?;

    // log::info!("Merge took {:.3} seconds.", start.elapsed().as_secs_f64());

    // clear temp file
    tmpfs::delete(&work_dir, true).unwrap();

    Ok(vec![batches])
}

// 这里只是将数据写入到内存中
fn merge_write_recordbatch(batches: &[Vec<RecordBatch>]) -> Result<(Arc<Schema>, String)> {
    let mut i = 0;
    let work_dir = format!("/tmp/merge/{}/", chrono::Utc::now().timestamp_micros());
    let mut schema = Schema::empty();

    // 挨个处理每批数据集
    for item in batches.iter() {
        if item.is_empty() {
            continue;
        }
        // 处理每块行数据
        for row in item.iter() {
            if row.num_rows() == 0 {
                continue;
            }
            // 这里记录的是总行数
            i += 1;

            // 获取该块行记录的 schema  因为合并过程中 这些记录的schema可能会不一样
            let row_schema = row.schema();
            let filtered_fields: Vec<Field> = row_schema
                .fields()
                .iter()
                .filter(|field| field.data_type() != &DataType::Null)
                .map(|arc_field| (**arc_field).clone())
                .collect();
            let row_schema = Arc::new(Schema::new(filtered_fields));
            // 不断的合并schema
            schema = Schema::try_merge(vec![schema.clone(), row_schema.as_ref().to_owned()])?;

            // 这里没有真的产生文件
            let file_name = format!("{work_dir}{i}.parquet");
            let mut buf_parquet = Vec::new();
            let mut writer = ArrowWriter::try_new(&mut buf_parquet, row_schema.clone(), None)?;
            writer.write(row)?;
            writer.close().unwrap();
            tmpfs::set(&file_name, buf_parquet.into()).expect("tmpfs set success");
        }
    }
    Ok((Arc::new(schema), work_dir))
}

// 因为merge场景 要重写sql
fn merge_rewrite_sql(sql: &str, schema: Arc<Schema>) -> Result<String> {
    let mut sql = sql.to_string();
    let mut fields = Vec::new();
    let mut from_pos = 0;
    let sql_chars = sql.chars().collect::<Vec<char>>();
    let sql_chars_len = sql_chars.len();
    let mut start_pos = 0;
    let mut in_word = false;
    let mut brackets = 0;
    let mut quotes = 0;
    let mut quote_now = '\"';
    for i in 0..sql_chars_len {
        let c = sql_chars.get(i).unwrap();
        if *c == '(' {
            brackets += 1;
            continue;
        }
        if *c == ')' {
            brackets -= 1;
            continue;
        }
        if *c == '"' || *c == '\'' {
            if quotes == 0 {
                quotes += 1;
                quote_now = *c;
                if !in_word {
                    start_pos = i;
                    in_word = true;
                }
                continue;
            }
            if quotes == 1 && quote_now == *c {
                quotes = 0;
                continue;
            }
        }
        if *c == ',' || *c == ' ' {
            if brackets > 0 || quotes > 0 {
                continue;
            }
            if in_word {
                let field = sql_chars[start_pos..i].iter().collect::<String>();
                if field.to_lowercase().eq("from") {
                    from_pos = i;
                    break;
                }
                fields.push(field);
            }
            in_word = false;
            continue;
        }
        if in_word {
            continue;
        }
        start_pos = i;
        in_word = true;
    }

    let mut new_fields = Vec::new();
    let mut sel_fields_name = Vec::new();
    let mut sel_fields_has_star = false;
    let mut last_is_as = false;
    let mut last_is_distinct = false;
    for (_, field) in fields.iter().enumerate() {
        let field = if last_is_distinct {
            last_is_distinct = false;
            format!("DISTINCT {}", field.trim())
        } else {
            field.trim().to_string()
        };
        if field.to_lowercase().eq("select") {
            continue;
        }
        if field.to_lowercase().eq("distinct") {
            last_is_distinct = true;
            continue;
        }
        if field.to_lowercase().eq("as") {
            last_is_as = true;
            continue;
        }
        if last_is_as {
            let orgin_field = new_fields.remove(new_fields.len() - 1);
            new_fields.push(format!("{orgin_field} AS {field}"));
            sel_fields_name.remove(sel_fields_name.len() - 1);
            sel_fields_name.push(field.to_string().replace('"', "").replace(", ", ","));
            last_is_as = false;
            continue;
        }
        if field.eq("*") {
            sel_fields_has_star = true;
        }
        new_fields.push(field.to_string());
        sel_fields_name.push(field.to_string().replace('"', "").replace(", ", ","));
    }

    // handle select *
    let mut fields = new_fields;
    if fields.len() == 1 && sel_fields_has_star {
        return Ok(sql);
    }
    if sel_fields_has_star {
        let mut new_fields = Vec::with_capacity(fields.len());
        for field in fields.iter() {
            if field.eq("*") {
                for f in schema.fields() {
                    let f_name = f.name().replace("tbl.", "");
                    if sel_fields_name.contains(&f_name) {
                        continue;
                    }
                    let field_name = if f.name().contains('@') {
                        "_PLACEHOLDER_"
                    } else {
                        f.name()
                    };
                    new_fields.push(format!("\"{field_name}\""));
                }
            } else {
                new_fields.push(field.to_string());
            }
        }
        fields = new_fields;
    }
    if fields.len() != schema.fields().len() {
        log::error!(
            "in sql fields: {:?}",
            fields
                .iter()
                .map(|f| f.trim_matches('"').to_string())
                .collect::<Vec<String>>()
        );
        log::error!(
            "schema fields: {:?}",
            schema
                .fields()
                .iter()
                .map(|f| f.name().clone())
                .collect::<Vec<String>>()
        );
        return Err(datafusion::error::DataFusionError::Execution(
            "merge arrow files error: schema and SQL fields mismatch".to_string(),
        ));
    }

    let mut need_rewrite = false;
    for i in 0..fields.len() {
        let field = fields.get(i).unwrap();
        let schema_field = schema.field(i).name();
        if !field.contains('(') {
            if field.contains(" AS ") {
                need_rewrite = true;
                if field.contains("DISTINCT ") {
                    fields[i] = format!("DISTINCT \"{}\" AS \"{}\"", schema_field, schema_field);
                } else {
                    fields[i] = format!("\"{}\"", schema_field);
                }
            } else if field != schema_field && *field == schema_field.replace("tbl.", "") {
                need_rewrite = true;
                fields[i] = format!("\"{}\" AS \"{}\"", schema_field, field);
            }
            continue;
        }
        need_rewrite = true;
        let cap = RE_FIELD_FN.captures(field).unwrap();
        let mut fn_name = cap.get(1).unwrap().as_str().to_lowercase();
        if !AGGREGATE_UDF_LIST.contains(&fn_name.as_str()) {
            fields[i] = format!("\"{}\"", schema_field);
            continue;
        }
        if fn_name == "count" {
            fn_name = "sum".to_string();
        }
        fields[i] = format!("{fn_name}(\"{}\") AS \"{}\"", schema_field, schema_field);
    }

    if need_rewrite {
        sql = format!("SELECT {} FROM {}", &fields.join(", "), &sql[from_pos..]);
        if sql.contains("_PLACEHOLDER_") {
            sql = sql.replace(r#""_PLACEHOLDER_", "#, "");
            sql = sql.replace(r#", "_PLACEHOLDER_""#, "");
        }
    }

    // delete where from sql
    let mut where_str = match RE_WHERE.captures(&sql) {
        Some(caps) => caps[0].to_string(),
        None => "".to_string(),
    };
    if !where_str.is_empty() {
        let mut where_str_lower = where_str.to_lowercase();
        for key in [" order by", " group by", " offset", " limit"].iter() {
            if let Some(pos) = where_str_lower.find(key) {
                where_str = where_str[..pos].to_string();
                where_str_lower = where_str.to_lowercase();
            }
        }
        sql = sql.replace(&where_str, " ");
    }

    Ok(sql)
}

// 从某个文件读取数据 转换成arrow格式
pub async fn convert_parquet_file(
    session_id: &str,
    buf: &mut Vec<u8>,
    schema: Arc<Schema>,
    rules: HashMap<String, DataType>,
    file_type: FileType,
) -> Result<()> {
    let start = std::time::Instant::now();
    // query data   产生查询/解析用的上下文
    let ctx = prepare_datafusion_context()?;

    // Configure listing options   这里是指此时文件的内容格式吗
    let listing_options = match file_type {
        FileType::PARQUET => {
            let file_format = ParquetFormat::default();
            ListingOptions::new(Arc::new(file_format))
                .with_file_extension(FileType::PARQUET.get_ext())
                .with_target_partitions(CONFIG.limit.cpu_num)
        }
        FileType::JSON => {
            let file_format = JsonFormat::default();
            ListingOptions::new(Arc::new(file_format))
                .with_file_extension(FileType::JSON.get_ext())
                .with_target_partitions(CONFIG.limit.cpu_num)
        }
        _ => {
            return Err(DataFusionError::Execution(format!(
                "Unsupported file type scheme {file_type:?}",
            )));
        }
    };

    let prefix = match ListingTableUrl::parse(format!("tmpfs:///{session_id}/")) {
        Ok(url) => url,
        Err(e) => {
            return Err(datafusion::error::DataFusionError::Execution(format!(
                "ListingTableUrl error: {e}"
            )));
        }
    };

    // 表示使用该schema 解析该目录下所有文件
    let config = ListingTableConfig::new(prefix)
        .with_listing_options(listing_options)
        .with_schema(schema.clone());

    // 将数据文件看作表
    let table = ListingTable::try_new(config)?;
    ctx.register_table("tbl", Arc::new(table))?;

    // get all sorted data
    let query_sql = format!(
        "SELECT * FROM tbl ORDER BY {} DESC",
        CONFIG.common.column_timestamp
    );

    // 执行sql 产生执行计划
    let mut df = match ctx.sql(&query_sql).await {
        Ok(df) => df,
        Err(e) => {
            log::error!(
                "convert sql execute failed, sql: {}, err: {:?}",
                query_sql,
                e
            );
            return Err(e);
        }
    };

    // 代表查询到的结果 某些field 需要按rule进行解读
    if !rules.is_empty() {
        let fields = df.schema().fields();
        let mut exprs = Vec::with_capacity(fields.len());
        for field in fields {
            if field.qualifier().is_none() {
                exprs.push(col(field.name()));
                continue;
            }

            // 产生一个映射规则
            exprs.push(match rules.get(field.name()) {
                Some(rule) => Expr::Alias(Alias::new(
                    cast(col(field.name()), rule.clone()),
                    field.name().to_string(),
                )),
                None => col(field.name()),
            });
        }
        // 为执行计划追加一层映射
        df = df.select(exprs)?;
    }
    let schema: Schema = df.schema().into();
    let schema = Arc::new(schema);

    // 产生结果集
    let batches = df.collect().await?;
<<<<<<< HEAD

    // 产生一个以arrow格式存储数据的对象 
    let mut writer = super::new_writer(buf, &schema, None, None);
=======
    let mut writer = super::new_parquet_writer(buf, &schema, 0, None);
>>>>>>> 6bde6296
    for batch in batches {
        writer.write(&batch)?;
    }
    writer.close().unwrap();
    ctx.deregister_table("tbl")?;
    drop(ctx);

    log::info!(
        "convert_parquet_file took {:.3} seconds.",
        start.elapsed().as_secs_f64()
    );

    Ok(())
}

/// 将该目录下所有parquet文件合并
pub async fn merge_parquet_files(
    session_id: &str,  // 目录名
    buf: &mut Vec<u8>,
    schema: Arc<Schema>,
    stream_type: StreamType,
) -> Result<FileMeta> {
    let start = std::time::Instant::now();
    // query data
    let runtime_env = create_runtime_env()?;
    let session_config = create_session_config();
    let ctx = SessionContext::with_config_rt(session_config, Arc::new(runtime_env));

    // Configure listing options
    let file_format = ParquetFormat::default();
    let listing_options = ListingOptions::new(Arc::new(file_format))
        .with_file_extension(FileType::PARQUET.get_ext())
        .with_target_partitions(CONFIG.limit.cpu_num);
    let prefix = ListingTableUrl::parse(format!("tmpfs:///{session_id}/"))?;
    let config = ListingTableConfig::new(prefix)
        .with_listing_options(listing_options)
        .with_schema(schema);

    let table = ListingTable::try_new(config)?;
    ctx.register_table("tbl", Arc::new(table))?;

    // get meta data  先查元数据
    let meta_sql = format!(
        "SELECT MIN({}) as min_ts, MAX({}) as max_ts, COUNT(1) as num_records FROM tbl",
        CONFIG.common.column_timestamp, CONFIG.common.column_timestamp
    );
    let df = ctx.sql(&meta_sql).await?;
    let batches = df.collect().await?;
    let batches_ref: Vec<&RecordBatch> = batches.iter().collect();
    // 将内存格式转换成json
    let result = arrowJson::writer::record_batches_to_json_rows(&batches_ref).unwrap();
    let record = result.first().unwrap();
    let file_meta = if record.is_empty() {
        FileMeta::default()
    } else {
        // 产生元数据
        FileMeta {
            min_ts: record["min_ts"].as_i64().unwrap(),
            max_ts: record["max_ts"].as_i64().unwrap(),
            records: record["num_records"].as_i64().unwrap(),
            original_size: 0,
            compressed_size: 0,
        }
    };

    // get all sorted data
    let query_sql = format!(
        "SELECT * FROM tbl ORDER BY {} DESC",
        CONFIG.common.column_timestamp
    );
    let df = ctx.sql(&query_sql).await?;
    let schema: Schema = df.schema().into();
    let schema = Arc::new(schema);
    // 这时已经从内存加载到全部数据了
    let batches = df.collect().await?;

    // TODO
    let bf_fields =
        if CONFIG.common.traces_bloom_filter_enabled && stream_type == StreamType::Traces {
            Some(vec![COLUMN_TRACE_ID])
        } else {
            None
        };
<<<<<<< HEAD

    // 因为多个文件的数据已经加载出来了 重新写入其实就是触发了合并
    let mut writer = super::new_writer(buf, &schema, None, bf_fields);
=======
    let mut writer = super::new_parquet_writer(buf, &schema, file_meta.records as u64, bf_fields);
>>>>>>> 6bde6296
    for batch in batches {
        writer.write(&batch)?;
    }
    writer.close().unwrap();
    ctx.deregister_table("tbl")?;
    drop(ctx);

    log::info!(
        "merge_parquet_files took {:.3} seconds.",
        start.elapsed().as_secs_f64()
    );

    Ok(file_meta)
}

// 创建会话配置
pub fn create_session_config() -> SessionConfig {
    // Enable parquet predicate pushdown optimization
    let mut options = ConfigOptions::new();
    options.execution.parquet.pushdown_filters = true;
    options.execution.parquet.reorder_filters = true;
    options.optimizer.repartition_sorts = true;
    if CONFIG.common.traces_bloom_filter_enabled {
        options.execution.parquet.bloom_filter_enabled = true;
    }

    SessionConfig::from(options)
        .with_batch_size(PARQUET_BATCH_SIZE)
        .with_information_schema(true)
}

// 产生一个转换parquet时使用的环境
pub fn create_runtime_env() -> Result<RuntimeEnv> {
    let object_store_registry = DefaultObjectStoreRegistry::new();

    let memory = super::storage::memory::FS::new();
    let memory_url = url::Url::parse("memory:///").unwrap();
    object_store_registry.register_store(&memory_url, Arc::new(memory));

    let tmpfs = super::storage::tmpfs::Tmpfs::new();
    let tmpfs_url = url::Url::parse("tmpfs:///").unwrap();
    object_store_registry.register_store(&tmpfs_url, Arc::new(tmpfs));

    let rn_config =
        RuntimeConfig::new().with_object_store_registry(Arc::new(object_store_registry));
    let rn_config = if CONFIG.memory_cache.datafusion_max_size > 0 {
        let mem_pool = super::MemoryPoolType::from_str(&CONFIG.memory_cache.datafusion_memory_pool)
            .map_err(|e| {
                DataFusionError::Execution(format!("Invalid datafusion memory pool type: {}", e))
            })?;
        match mem_pool {
            super::MemoryPoolType::Greedy => rn_config.with_memory_pool(Arc::new(
                GreedyMemoryPool::new(CONFIG.memory_cache.datafusion_max_size),
            )),
            super::MemoryPoolType::Fair => rn_config.with_memory_pool(Arc::new(
                FairSpillPool::new(CONFIG.memory_cache.datafusion_max_size),
            )),
            super::MemoryPoolType::None => rn_config,
        }
    } else {
        rn_config
    };
    RuntimeEnv::new(rn_config)
}

// 准备使用datafusion的上下文
pub fn prepare_datafusion_context() -> Result<SessionContext, DataFusionError> {
    let runtime_env = create_runtime_env()?;
    let session_config = create_session_config();
    Ok(SessionContext::with_config_rt(
        session_config,
        Arc::new(runtime_env),
    ))
}

// 注册内置函数
async fn register_udf(ctx: &mut SessionContext, _org_id: &str) {
    ctx.register_udf(super::match_udf::MATCH_UDF.clone());
    ctx.register_udf(super::match_udf::MATCH_IGNORE_CASE_UDF.clone());
    ctx.register_udf(super::regexp_udf::REGEX_MATCH_UDF.clone());
    ctx.register_udf(super::regexp_udf::REGEX_NOT_MATCH_UDF.clone());
    ctx.register_udf(super::time_range_udf::TIME_RANGE_UDF.clone());
    ctx.register_udf(super::date_format_udf::DATE_FORMAT_UDF.clone());

    {
        let udf_list = get_all_transform(_org_id).await;
        for udf in udf_list {
            ctx.register_udf(udf.clone());
        }
    }
}

// 基于文件生成虚拟表
pub async fn register_table(
    session: &SearchSession,
    schema: Arc<Schema>,
    table_name: &str,   // 采用的表名
    files: &[FileKey],  // 一组文件
    file_type: FileType,  // 描述文件的内容类型
) -> Result<SessionContext> {
    let ctx = prepare_datafusion_context()?;
    // Configure listing options   生成一个选项对象
    let listing_options = match file_type {
        FileType::PARQUET => {
            let file_format = ParquetFormat::default();
            ListingOptions::new(Arc::new(file_format))
                .with_file_extension(FileType::PARQUET.get_ext())
                .with_target_partitions(CONFIG.limit.cpu_num)
        }
        FileType::JSON => {
            let file_format = JsonFormat::default();
            ListingOptions::new(Arc::new(file_format))
                .with_file_extension(FileType::JSON.get_ext())
                .with_target_partitions(CONFIG.limit.cpu_num)
        }
        _ => {
            return Err(DataFusionError::Execution(format!(
                "Unsupported file type scheme {file_type:?}",
            )));
        }
    };

<<<<<<< HEAD
    // 根据文件类型 生成不同协议 并表示准备使用这些文件
    let prefix = if session.storage_type.eq(&StorageType::FsMemory) {
        file_list::set(&session.id, files).await;
        format!("fsm:///{}/", session.id)
    } else if session.storage_type.eq(&StorageType::FsNoCache) {
=======
    let prefix = if session.storage_type.eq(&StorageType::Memory) {
>>>>>>> 6bde6296
        file_list::set(&session.id, files).await;
        format!("memory:///{}/", session.id)
    } else if session.storage_type.eq(&StorageType::Tmpfs) {
        format!("tmpfs:///{}/", session.id)
    } else {
        return Err(DataFusionError::Execution(format!(
            "Unsupported file type scheme {file_type:?}",
        )));
    };
    let prefix = match ListingTableUrl::parse(prefix) {
        Ok(url) => url,
        Err(e) => {
            return Err(datafusion::error::DataFusionError::Execution(format!(
                "ListingTableUrl error: {e}",
            )));
        }
    };

    // ListingTable 就代表将一组文件作为表数据
    let config = ListingTableConfig::new(prefix)
        .with_listing_options(listing_options)
        .with_schema(schema);
    let table = ListingTable::try_new(config)?;
    ctx.register_table(table_name, Arc::new(table))?;

    Ok(ctx)
}

// 使用查询函数处理结果
fn handle_query_fn(
    query_fn: String,
    batches: &[&RecordBatch],
    org_id: &str,
) -> Option<Vec<RecordBatch>> {
    match datafusion::arrow::json::writer::record_batches_to_json_rows(batches) {
        Ok(json_rows) => apply_query_fn(query_fn, json_rows, org_id).unwrap_or(None),
        Err(_) => None,
    }
}

// 将查询函数作用在json上
fn apply_query_fn(
    query_fn_src: String,
    in_batch: Vec<json::Map<String, json::Value>>,  // 结果集
    org_id: &str,
) -> Result<Option<Vec<RecordBatch>>> {
    use vector_enrichment::TableRegistry;

    let mut resp = vec![];

    // TODO 这个查询函数 就是基于 vrl语法的  先忽略
    let mut runtime = crate::common::utils::functions::init_vrl_runtime();
    match crate::service::ingestion::compile_vrl_function(&query_fn_src, org_id) {
        Ok(program) => {
            let registry = program.config.get_custom::<TableRegistry>().unwrap();
            registry.finish_load();

            let rows_val: Vec<json::Value> = in_batch
                .iter()
                .filter_map(|hit| {
                    let ret_val = crate::service::ingestion::apply_vrl_fn(
                        &mut runtime,
                        &program,
                        &json::Value::Object(hit.clone()),
                    );
                    (!ret_val.is_null()).then_some(flatten::flatten(&ret_val).unwrap_or(ret_val))
                })
                .collect();

            /*  let first_rec = json::to_string(&rows_val.first()).unwrap();
            let mut schema_reader = std::io::BufReader::new(first_rec.as_bytes());
            let inf_schema = arrowJson::reader::infer_json_schema(&mut schema_reader, None)?; */
            let value_iter = rows_val.iter().map(Ok);
            let inf_schema =
                arrow::json::reader::infer_json_schema_from_iterator(value_iter).unwrap();
            let mut decoder =
                arrow::json::ReaderBuilder::new(Arc::new(inf_schema)).build_decoder()?;

            for value in rows_val {
                decoder
                    .decode(json::to_string(&value).unwrap().as_bytes())
                    .unwrap();
                resp.push(decoder.flush()?.unwrap());
            }
            Ok(Some(resp))
        }
        Err(_) => Ok(None),
    }
}

#[cfg(test)]
mod test {
    use arrow::array::Int32Array;
    use arrow_schema::Field;

    use super::*;

    #[actix_web::test]
    async fn test_register_udf() {
        let mut ctx = SessionContext::new();
        let _ = register_udf(&mut ctx, "nexus").await;
        //assert!(res)
    }

    #[actix_web::test]
    async fn test_merge_write_recordbatch() {
        // define a schema.
        let schema = Arc::new(Schema::new(vec![Field::new("f", DataType::Int32, false)]));
        // define data.
        let batch = RecordBatch::try_new(
            schema.clone(),
            vec![Arc::new(Int32Array::from(vec![1, 10, 10, 100]))],
        )
        .unwrap();

        let batch2 = RecordBatch::try_new(
            schema.clone(),
            vec![Arc::new(Int32Array::from(vec![2, 20, 20, 200]))],
        )
        .unwrap();

        let res = merge_write_recordbatch(&[vec![batch, batch2]]).unwrap();
        assert!(!res.0.fields().is_empty());
        assert!(!res.1.is_empty())
    }

    #[actix_web::test]
    async fn test_merge() {
        // define a schema.
        let schema = Arc::new(Schema::new(vec![Field::new("f", DataType::Int32, false)]));
        // define data.
        let batch = RecordBatch::try_new(
            schema.clone(),
            vec![Arc::new(Int32Array::from(vec![1, 10, 10, 100]))],
        )
        .unwrap();

        let batch2 = RecordBatch::try_new(
            schema.clone(),
            vec![Arc::new(Int32Array::from(vec![2, 20, 20, 200]))],
        )
        .unwrap();

        let res = merge(
            "dummy",
            1,
            100,
            "select * from tbl limit 10",
            &vec![vec![batch, batch2]],
        )
        .await
        .unwrap();

        assert!(!res.is_empty())
    }
}<|MERGE_RESOLUTION|>--- conflicted
+++ resolved
@@ -205,12 +205,8 @@
     // sql片段
     let mut sql_parts = vec![];
     for fn_name in crate::common::utils::functions::get_all_transform_keys(&sql.org_id).await {
-<<<<<<< HEAD
         // 代表使用到了这个函数
-        if sql.origin_sql.contains(&fn_name) {
-=======
         if sql.origin_sql.contains(&format!("{}(", fn_name)) {
->>>>>>> 6bde6296
             field_fns.push(fn_name.clone());
         }
     }
@@ -942,13 +938,10 @@
 
     // 产生结果集
     let batches = df.collect().await?;
-<<<<<<< HEAD
-
-    // 产生一个以arrow格式存储数据的对象 
+
+    // 产生一个以arrow格式存储数据的对象
     let mut writer = super::new_writer(buf, &schema, None, None);
-=======
     let mut writer = super::new_parquet_writer(buf, &schema, 0, None);
->>>>>>> 6bde6296
     for batch in batches {
         writer.write(&batch)?;
     }
@@ -1032,13 +1025,9 @@
         } else {
             None
         };
-<<<<<<< HEAD
 
     // 因为多个文件的数据已经加载出来了 重新写入其实就是触发了合并
-    let mut writer = super::new_writer(buf, &schema, None, bf_fields);
-=======
     let mut writer = super::new_parquet_writer(buf, &schema, file_meta.records as u64, bf_fields);
->>>>>>> 6bde6296
     for batch in batches {
         writer.write(&batch)?;
     }
@@ -1161,15 +1150,8 @@
         }
     };
 
-<<<<<<< HEAD
     // 根据文件类型 生成不同协议 并表示准备使用这些文件
-    let prefix = if session.storage_type.eq(&StorageType::FsMemory) {
-        file_list::set(&session.id, files).await;
-        format!("fsm:///{}/", session.id)
-    } else if session.storage_type.eq(&StorageType::FsNoCache) {
-=======
     let prefix = if session.storage_type.eq(&StorageType::Memory) {
->>>>>>> 6bde6296
         file_list::set(&session.id, files).await;
         format!("memory:///{}/", session.id)
     } else if session.storage_type.eq(&StorageType::Tmpfs) {
