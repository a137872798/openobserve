--- conflicted
+++ resolved
@@ -94,33 +94,15 @@
     },
 ];
 
-<<<<<<< HEAD
-
-/*
- 创建一个可以生成arrow格式的writer对象
- */
-pub fn new_writer<'a>(
-=======
 pub fn new_parquet_writer<'a>(
->>>>>>> 6bde6296
     buf: &'a mut Vec<u8>,
     schema: &'a Arc<Schema>,
     num_rows: u64,
     bf_fields: Option<Vec<&str>>,
 ) -> ArrowWriter<&'a mut Vec<u8>> {
-<<<<<<< HEAD
-
-    // 默认基于timestamp排序
-    let sort_column_id = if let Some(v) = sort_field {
-        schema.index_of(v).unwrap()
-    } else {
-        schema.index_of(&CONFIG.common.column_timestamp).unwrap()
-    };
-=======
     let sort_column_id = schema
         .index_of(&CONFIG.common.column_timestamp)
         .expect("Not found timestamp field");
->>>>>>> 6bde6296
     let mut writer_props = WriterProperties::builder()
         .set_compression(get_parquet_compression())
         .set_write_batch_size(PARQUET_BATCH_SIZE) // in bytes
@@ -130,14 +112,10 @@
         .set_sorting_columns(Some(
             [SortingColumn::new(sort_column_id as i32, true, false)].to_vec(),
         ));
-<<<<<<< HEAD
-    // TODO
-=======
     for field in SQL_FULL_TEXT_SEARCH_FIELDS_EXTRA.iter() {
         writer_props = writer_props
             .set_column_dictionary_enabled(ColumnPath::from(vec![field.to_string()]), false);
     }
->>>>>>> 6bde6296
     if let Some(fields) = bf_fields {
         for field in fields {
             writer_props = writer_props
