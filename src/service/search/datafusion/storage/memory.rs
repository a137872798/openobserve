--- conflicted
+++ resolved
@@ -65,16 +65,6 @@
 
     async fn get(&self, location: &Path) -> Result<GetResult> {
         let location = &self.format_location(location);
-<<<<<<< HEAD
-        let data = match self.get_cache(location).await {
-            Some(data) => data,
-            // 不能通过缓存的时候 直接访问ObjectStore上的文件
-            None => return storage::DEFAULT.get(location).await,
-        };
-        Ok(GetResult::Stream(
-            futures::stream::once(async move { Ok(data) }).boxed(),
-        ))
-=======
         match self.get_cache(location).await {
             Some(data) => {
                 let meta = ObjectMeta {
@@ -100,7 +90,6 @@
                 Err(_) => storage::DEFAULT.get(location).await,
             },
         }
->>>>>>> 6bde6296
     }
 
     // 该方法区别就是额外支持一些参数
@@ -148,17 +137,6 @@
     // 根据范围查询数据   这个range是bytes的范围
     async fn get_range(&self, location: &Path, range: Range<usize>) -> Result<Bytes> {
         let location = &self.format_location(location);
-<<<<<<< HEAD
-        let data = match self.get_cache(location).await {
-            Some(data) => data,
-            None => return storage::DEFAULT.get_range(location, range).await,
-        };
-
-        // end 不能超过length
-        if range.end > data.len() {
-            let file = location.to_string();
-            let file_meta = crate::service::file_list::get_file_meta(&file)
-=======
         match self.get_cache(location).await {
             Some(data) => {
                 if range.end > data.len() {
@@ -171,7 +149,6 @@
             }
             None => match storage::LOCAL_CACHE
                 .get_range(location, range.clone())
->>>>>>> 6bde6296
                 .await
             {
                 Ok(data) => Ok(data),
@@ -183,36 +160,6 @@
     // 返回多个范围
     async fn get_ranges(&self, location: &Path, ranges: &[Range<usize>]) -> Result<Vec<Bytes>> {
         let location = &self.format_location(location);
-<<<<<<< HEAD
-
-        // 同上先走缓存 然后直接走ObjectStore
-        let data = match self.get_cache(location).await {
-            Some(data) => data,
-            None => return storage::DEFAULT.get_ranges(location, ranges).await,
-        };
-        let mut data_slices = Vec::with_capacity(ranges.len());
-        for range in ranges.iter() {
-
-            // 范围的声明不应该超过总长度
-            if range.end > data.len() {
-                let file = location.to_string();
-                let file_meta = crate::service::file_list::get_file_meta(&file)
-                    .await
-                    .expect("file meta must have value");
-                log::error!(
-                    "get_ranges: OutOfRange, file: {:?}, meta: {:?}, range.end {} > data.len() {}",
-                    file,
-                    file_meta,
-                    range.end,
-                    data.len()
-                );
-                return Err(super::Error::OutOfRange(location.to_string()).into());
-            }
-            if range.start > range.end {
-                return Err(super::Error::BadRange(location.to_string()).into());
-            }
-            data_slices.push(data.slice(range.clone()));
-=======
         match self.get_cache(location).await {
             Some(data) => ranges
                 .iter()
@@ -230,7 +177,6 @@
                 Ok(data) => Ok(data),
                 Err(_) => storage::DEFAULT.get_ranges(location, ranges).await,
             },
->>>>>>> 6bde6296
         }
     }
 
