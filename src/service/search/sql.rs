// Copyright 2023 Zinc Labs Inc.
//
// Licensed under the Apache License, Version 2.0 (the "License");
// you may not use this file except in compliance with the License.
// You may obtain a copy of the License at
//
//     http://www.apache.org/licenses/LICENSE-2.0
//
// Unless required by applicable law or agreed to in writing, software
// distributed under the License is distributed on an "AS IS" BASIS,
// WITHOUT WARRANTIES OR CONDITIONS OF ANY KIND, either express or implied.
// See the License for the specific language governing permissions and
// limitations under the License.

use ahash::AHashMap;
use chrono::Duration;
use datafusion::arrow::datatypes::{DataType, Schema};
use once_cell::sync::Lazy;
use regex::Regex;
use serde::{Deserialize, Serialize};
use std::{
    collections::HashMap,
    fmt::{Display, Formatter},
};

use crate::common::{
    infra::{
        config::{CONFIG, SQL_FULL_TEXT_SEARCH_FIELDS_EXTRA},
        errors::{Error, ErrorCodes},
    },
    meta::{common::FileKey, sql::Sql as MetaSql, stream::StreamParams, StreamType},
    utils::str::find,
};
use crate::handler::grpc::cluster_rpc;
use crate::service::{db, search::match_source, stream::get_stream_setting_fts_fields};

const SQL_DELIMITERS: [u8; 12] = [
    b' ', b'*', b'(', b')', b'<', b'>', b',', b';', b'=', b'!', b'\r', b'\n',
];
const SQL_DEFAULT_FULL_MODE_LIMIT: usize = 1000;

static RE_ONLY_SELECT: Lazy<Regex> = Lazy::new(|| Regex::new(r"(?i)select \*").unwrap());
static RE_ONLY_GROUPBY: Lazy<Regex> =
    Lazy::new(|| Regex::new(r#"(?i) group[ ]+by[ ]+([a-zA-Z0-9'"._-]+)"#).unwrap());
static RE_SELECT_FIELD: Lazy<Regex> =
    Lazy::new(|| Regex::new(r"(?i)select (.*) from[ ]+query").unwrap());
static RE_SELECT_FROM: Lazy<Regex> = Lazy::new(|| Regex::new(r"(?i)SELECT (.*) FROM").unwrap());
static RE_TIMESTAMP_EMPTY: Lazy<Regex> = Lazy::new(|| Regex::new(r"(?i) where (.*)").unwrap());
static RE_WHERE: Lazy<Regex> = Lazy::new(|| Regex::new(r"(?i) where (.*)").unwrap());

static RE_ONLY_WHERE: Lazy<Regex> = Lazy::new(|| Regex::new(r"(?i) where ").unwrap());
static RE_ONLY_FROM: Lazy<Regex> = Lazy::new(|| Regex::new(r"(?i) from[ ]+query").unwrap());

static RE_HISTOGRAM: Lazy<Regex> = Lazy::new(|| Regex::new(r"(?i)histogram\(([^\)]*)\)").unwrap());
static RE_MATCH_ALL: Lazy<Regex> = Lazy::new(|| Regex::new(r"(?i)match_all\('([^']*)'\)").unwrap());
static RE_MATCH_ALL_IGNORE_CASE: Lazy<Regex> =
    Lazy::new(|| Regex::new(r"(?i)match_all_ignore_case\('([^']*)'\)").unwrap());

#[derive(Clone, Debug, Serialize)]
pub struct Sql {
    pub origin_sql: String,
    pub org_id: String,
    pub stream_name: String,
    pub meta: MetaSql,
    pub fulltext: Vec<(String, String)>,
    pub aggs: AHashMap<String, (String, MetaSql)>,
    // 记录本次sql + aggs 中使用到的字段
    pub fields: Vec<String>,
    pub sql_mode: SqlMode,
    pub fast_mode: bool, // there is no where, no group by, no aggregatioin, we can just get data from the latest file
    pub schema: Schema,
    pub query_context: String,
    pub uses_zo_fn: bool,
    pub query_fn: Option<String>,
}

#[derive(Clone, Debug, PartialEq, Serialize, Deserialize)]
pub enum SqlMode {
    Context,
    Full,
}

impl From<&str> for SqlMode {
    fn from(mode: &str) -> Self {
        match mode.to_lowercase().as_str() {
            "full" => SqlMode::Full,
            "context" => SqlMode::Context,
            _ => SqlMode::Context,
        }
    }
}

impl Display for SqlMode {
    fn fmt(&self, f: &mut Formatter<'_>) -> std::fmt::Result {
        match self {
            SqlMode::Context => write!(f, "context"),
            SqlMode::Full => write!(f, "full"),
        }
    }
}

impl Sql {

    // 通过一个查询请求来构造sql对象
    #[tracing::instrument(name = "service:search:sql:new", skip(req), fields(org_id = req.org_id))]
    pub async fn new(req: &cluster_rpc::SearchRequest) -> Result<Sql, Error> {

        // 拿到查询条件
        let req_query = req.query.as_ref().unwrap();
        let mut req_time_range = (req_query.start_time, req_query.end_time);
        let org_id = req.org_id.clone();
        let stream_type: StreamType = StreamType::from(req.stream_type.as_str());

        // parse sql
        let mut origin_sql = req_query.sql.clone();
        // log::info!("origin_sql: {:?}", origin_sql);
        origin_sql = origin_sql.replace('\n', " ");
        origin_sql = origin_sql.trim().to_string();

        // 去掉 ";"
        if origin_sql.ends_with(';') {
            origin_sql.pop();
        }
        origin_sql = split_sql_token(&origin_sql).join("");

        let mut meta = match MetaSql::new(&origin_sql) {
            Ok(meta) => meta,
            // 代表sql无效
            Err(err) => {
                log::error!("parse sql error: {}, sql: {}", err, origin_sql);
                return Err(Error::ErrorCode(ErrorCodes::SearchSQLNotValid(origin_sql)));
            }
        };

        // need check some things:
        // 1. no where
        // 2. no aggregation
        // 3. no group by    代表这是一个简单sql
        let mut fast_mode = meta.selection.is_none()
            && meta.group_by.is_empty()
            && (meta.order_by.is_empty() || meta.order_by[0].0 == CONFIG.common.column_timestamp)
            && !meta.fields.iter().any(|f| f.contains('('))
            && !meta.field_alias.iter().any(|f| f.0.contains('('))
            && !origin_sql.to_lowercase().contains("distinct");

        // check sql_mode   sql模式表示直接使用sql的查询结果 还是sql的查询是作为一个聚合的前置条件
        let sql_mode: SqlMode = req_query.sql_mode.as_str().into();

        // 如果只需要sql的查询结果 不需要返回总条数
        let mut track_total_hits = if sql_mode.eq(&SqlMode::Full) {
            false
        } else {
            req_query.track_total_hits
        };

        // check SQL limitation
        // in context mode, disallow, [limit|offset|group by|having|join|union]
        // in full    mode, disallow, [join|union]
        // context 模式下 不支持条件中包含 limit offset group by
        if sql_mode.eq(&SqlMode::Context)
            && (meta.offset > 0 || meta.limit > 0 || !meta.group_by.is_empty())
        {
            return Err(Error::ErrorCode(ErrorCodes::SearchSQLNotValid(
                "sql_mode=context, Query SQL does not supported [limit|offset|group by|having|join|union]".to_string()
            )));
        }

        // check Agg SQL
        // 1. must from query
        // 2. disallow select *
        // 3. must select group by field    检查sql的聚合条件
        let mut req_aggs = HashMap::new();
        for agg in req.aggs.iter() {
            req_aggs.insert(agg.name.to_string(), agg.sql.to_string());
        }

        // full 模式 不支持聚合参数
        if sql_mode.eq(&SqlMode::Full) && !req_aggs.is_empty() {
            return Err(Error::ErrorCode(ErrorCodes::SearchSQLNotValid(
                "sql_mode=full, Query not supported aggs".to_string(),
            )));
        }

        // check aggs   检查聚合条件    为什么要单独提取出聚合的部分呢  因为一次查询可能想要展示多个聚合指标 而聚合的结果来自于一个原始数据集 所以query中的sql 就适合作为查询原始数据集的条件
        for sql in req_aggs.values() {

            // 聚合条件 的数据一定来自于 sql的查询结果集 (该临时表被称为 query)  所以一定会包含 from query
            if !RE_ONLY_FROM.is_match(sql) {
                return Err(Error::ErrorCode(ErrorCodes::SearchSQLNotValid(
                    "Aggregation SQL only support 'from query' as context".to_string(),
                )));
            }

            // 不能使用 select * 的语法 而应该使用聚合函数
            if RE_ONLY_SELECT.is_match(sql) {
                return Err(Error::ErrorCode(ErrorCodes::SearchSQLNotValid(
                    "Aggregation SQL is not supported 'select *' please specify the fields"
                        .to_string(),
                )));
            }

            // 代表包含 group by 部分
            if RE_ONLY_GROUPBY.is_match(sql) {
                // 获取匹配 group by 的部分
                let caps = RE_ONLY_GROUPBY.captures(sql).unwrap();
                let group_by = caps
                    .get(1)
                    .unwrap()
                    .as_str()
                    .trim_matches(|v| v == '\'' || v == '"');

                // 检查group by的字段是否出现在select的部分
                let select_caps = match RE_SELECT_FIELD.captures(sql) {
                    Some(caps) => caps,
                    None => {
                        return Err(Error::ErrorCode(ErrorCodes::SearchSQLNotValid(
                            sql.to_owned(),
                        )));
                    }
                };
                if !select_caps.get(1).unwrap().as_str().contains(group_by) {
                    return Err(Error::ErrorCode(ErrorCodes::ServerInternalError(format!(
                        "Aggregation SQL used [group by] you should select the field [{group_by}]"
                    ))));
                }
            }
        }

        // 此时已经确保了所有的聚合查询语法正确性

        // Hack for table name
        // DataFusion disallow use `k8s-logs-2022.09.11` as table name
        // 这里要解析表名  之前传入sql的时候 表名就是stream的名字
        let stream_name = meta.source.clone();
        let re = Regex::new(&format!(r#"(?i) from[ '"]+{stream_name}[ '"]?"#)).unwrap();
        let caps = match re.captures(origin_sql.as_str()) {
            Some(caps) => caps,
            None => {
                return Err(Error::ErrorCode(ErrorCodes::SearchSQLNotValid(origin_sql)));
            }
        };

        // 将表名替换成了 tbl   因为如果不做修改 有些表名不被datafusion支持
        origin_sql = origin_sql.replace(caps.get(0).unwrap().as_str(), " FROM tbl ");

        // Hack _timestamp
        if !sql_mode.eq(&SqlMode::Full) && meta.order_by.is_empty() && !origin_sql.contains('*') {
            let caps = RE_SELECT_FROM.captures(origin_sql.as_str()).unwrap();
            let cap_str = caps.get(1).unwrap().as_str();
            // 查询字段不包含时间戳
            if !cap_str.contains(&CONFIG.common.column_timestamp) {
                // 追加时间戳 也就是 _timestamp 总会被查出来
                origin_sql = origin_sql.replace(
                    cap_str,
                    &format!("{}, {}", &CONFIG.common.column_timestamp, cap_str),
                );
            }
        }

        // check time_range    检查时间范围是否有效   首先时间戳单位必须是纳秒
        if req_time_range.0 > 0
            && req_time_range.0 < Duration::seconds(1).num_microseconds().unwrap()
        {
            return Err(Error::ErrorCode(ErrorCodes::SearchSQLNotValid(
                "Query SQL time_range start_time should be microseconds".to_string(),
            )));
        }

        // end_time 必须是纳秒
        if req_time_range.1 > 0
            && req_time_range.1 < Duration::seconds(1).num_microseconds().unwrap()
        {
            return Err(Error::ErrorCode(ErrorCodes::SearchSQLNotValid(
                "Query SQL time_range start_time should be microseconds".to_string(),
            )));
        }

        // end > start
        if req_time_range.0 > 0 && req_time_range.1 > 0 && req_time_range.1 < req_time_range.0 {
            return Err(Error::ErrorCode(ErrorCodes::SearchSQLNotValid(
                "Query SQL time_range start_time should be less than end_time".to_string(),
            )));
        }

        // Hack time_range        检查是否没有时间范围
        let meta_time_range_is_empty =
            meta.time_range.is_none() || meta.time_range.unwrap() == (0, 0);

        // 也就是sql中没有时间条件 而 req中携带了
        if meta_time_range_is_empty && (req_time_range.0 > 0 || req_time_range.1 > 0) {
            if req_time_range.1 == 0 {
                req_time_range.1 = chrono::Utc::now().timestamp_micros();
            }

            // 将req的时间范围 转移到sql中    但是sql条件本身的时间范围优先级更高
            meta.time_range = Some(req_time_range); // update meta
        };

        // 现在处理时间范围
        if let Some(time_range) = meta.time_range {

            // 生成时间范围相关的sql部分
            let time_range_sql = if time_range.0 > 0 && time_range.1 > 0 {
                format!(
                    "({} >= {} AND {} < {})",
                    CONFIG.common.column_timestamp,
                    time_range.0,
                    CONFIG.common.column_timestamp,
                    time_range.1
                )
            } else if time_range.0 > 0 {
                format!("{} >= {}", CONFIG.common.column_timestamp, time_range.0)
            } else if time_range.1 > 0 {
                format!("{} < {}", CONFIG.common.column_timestamp, time_range.1)
            } else {
                "".to_string()
            };


            // 包含时间范围的情况 并且原本sql中没有时间范围
            if !time_range_sql.is_empty() && meta_time_range_is_empty {
                match RE_TIMESTAMP_EMPTY.captures(origin_sql.as_str()) {
                    Some(caps) => {
                        // 改写sql 把时间戳条件塞进去
                        let mut where_str = caps.get(1).unwrap().as_str().to_string();
                        if !meta.order_by.is_empty() {
                            where_str = where_str
                                [0..where_str.to_lowercase().rfind(" order ").unwrap()]
                                .to_string();
                        }
                        let pos_start = origin_sql.find(where_str.as_str()).unwrap();
                        let pos_end = pos_start + where_str.len();
                        origin_sql = format!(
                            "{}{} AND {}{}",
                            &origin_sql[0..pos_start],
                            time_range_sql,
                            where_str,
                            &origin_sql[pos_end..]
                        );
                    }
                    None => {
                        origin_sql = origin_sql
                            .replace(" FROM tbl", &format!(" FROM tbl WHERE {time_range_sql}"));
                    }
                };
            }
        }

        // Hack offset limit   总之可以发现现在这些检测是为了改写sql
        // 代表没有直接从sql中解析出 limit/offset  但是可以从req中获取
        if meta.limit == 0 {
            meta.offset = req_query.from as usize;
            meta.limit = req_query.size as usize;
            // 当采用full模式查询时 会自动携带limit
            if meta.limit == 0 && sql_mode.eq(&SqlMode::Full) {
                // sql mode context, allow limit 0, used to no hits, but return aggs
                // sql mode full, disallow without limit, default limit 1000
                meta.limit = SQL_DEFAULT_FULL_MODE_LIMIT;
            }

            // 增加 offset/limit
            origin_sql = if meta.order_by.is_empty() && !sql_mode.eq(&SqlMode::Full) {

                // 默认时间戳倒序
                let sort_by = if req_query.sort_by.is_empty() {
                    format!("{} DESC", CONFIG.common.column_timestamp)
                } else {
                    req_query.sort_by.clone()
                };
                format!(
                    "{} ORDER BY {} LIMIT {}",
                    origin_sql,
                    sort_by,
                    meta.offset + meta.limit
                )
            } else {
                // 有order by 的情况 只要增加 limit即可
                format!("{} LIMIT {}", origin_sql, meta.offset + meta.limit)
            };
        }

        // fetch schema
        // source 对应stream_name 现在查询该stream的schema
        let schema = match db::schema::get(&org_id, &meta.source, stream_type).await {
            Ok(schema) => schema,
            Err(_) => Schema::empty(),
        };
        let schema_fields = schema.fields().to_vec();

        // get sql where tokens
        // 重新解析已经改写过的sql
        let where_tokens = split_sql_token(&origin_sql);

        // 获取where的部分
        let where_pos = where_tokens
            .iter()
            .position(|x| x.to_lowercase() == "where");
        let mut where_tokens = if where_pos.is_none() {
            Vec::new()
        } else {
            where_tokens[where_pos.unwrap() + 1..].to_vec()
        };

        // HACK full text search   这里是在查找where条件是否使用了全文检索的函数
        let mut fulltext = Vec::new();   // 存储全文检索的字段
        for token in &where_tokens {

            // 对where条件进行再分词
            let tokens = split_sql_token_unwrap_brace(token);
            for token in &tokens {

                // 只检测 match_all 函数
                if !token.to_lowercase().starts_with("match_all") {
                    continue;
                }

                // 处理 match_all/match_all_ignore_case 函数
                for cap in RE_MATCH_ALL.captures_iter(token) {
                    fulltext.push((cap[0].to_string(), cap[1].to_string()));
                }
                for cap in RE_MATCH_ALL_IGNORE_CASE.captures_iter(token) {
                    fulltext.push((cap[0].to_string(), cap[1].to_lowercase()));
                }
            }
        }
        // fetch fts fields   从schema中获取支持全文检索的字段   只有显式声明的字段 才允许全文检索
        let fts_fields = get_stream_setting_fts_fields(&schema).unwrap();

        // 获得支持全文检索的字段
        let match_all_fields = if !fts_fields.is_empty() {
            fts_fields.iter().map(|v| v.to_lowercase()).collect()
        } else {
<<<<<<< HEAD
            // 使用默认支持全文检索的字段
            crate::common::utils::stream::SQL_FULL_TEXT_SEARCH_FIELDS
=======
            SQL_FULL_TEXT_SEARCH_FIELDS_EXTRA
>>>>>>> 6bde6296
                .iter()
                .map(|v| v.to_string())
                .collect::<String>()
        };

        // fulltext 存储的是待匹配的文本信息    也就是一个match_all函数会转换成多个field的like条件
        for item in fulltext.iter() {
            let mut fulltext_search = Vec::new();
            // 遍历该schema的所有字段
            for field in &schema_fields {
                if !CONFIG.common.feature_fulltext_on_all_fields
                    && !match_all_fields.contains(&field.name().to_lowercase())
                {
                    continue;
                }

                // 此时该字段已经满足全文检索条件  非字符类型跳过  跳过有特殊含义的字段
                if !field.data_type().eq(&DataType::Utf8) || field.name().starts_with('@') {
                    continue;
                }

                // 将检索函数修改成 like查询
                let mut func = "LIKE";
                if item.0.to_lowercase().contains("_ignore_case") {
                    func = "ILIKE";
                }
                fulltext_search.push(format!("\"{}\" {} '%{}%'", field.name(), func, item.1));
            }

            // 该stream的数据 本身没有支持全文检索的字段
            if fulltext_search.is_empty() {
                return Err(Error::ErrorCode(ErrorCodes::FullTextSearchFieldNotFound));
            }
            // 将多个like条件拼接起来 并改写sql
            let fulltext_search = format!("({})", fulltext_search.join(" OR "));
            origin_sql = origin_sql.replace(item.0.as_str(), &fulltext_search);
        }

        // Hack: str_match  在处理完全文检索后 现在处理声明某个字段的检索
        for key in [
            "match",  // match 等同于 str_match
            "match_ignore_case",
            "str_match",
            // "str_match_ignore_case", use UDF will get better result
        ] {
            let re_str_match = Regex::new(&format!(r"(?i)\b{key}\b\(([^\)]*)\)")).unwrap();
            let re_fn = if key == "match" || key == "str_match" {
                "LIKE"
            } else {
                "ILIKE"
            };

            // 遍历where中的条件  注意此时sql已经被改写 但是之前解析出来的where部分不需要改变
            for token in &where_tokens {
                if !token.to_lowercase().starts_with("match")
                    && !token.to_lowercase().starts_with("str_match")
                {
                    continue;
                }

                // 找到全文检索条件
                for cap in re_str_match.captures_iter(token.as_str()) {
                    let attrs = cap
                        .get(1)
                        .unwrap()
                        .as_str()
                        .splitn(2, ',')
                        .map(|v| v.trim().trim_matches(|v| v == '\'' || v == '"'))
                        .collect::<Vec<&str>>();

                    // 一个代表检索的字段  一个代表匹配的值
                    let field = attrs.first().unwrap();
                    let value = attrs.last().unwrap();
                    // 这个转换成sql就简单很多
                    origin_sql = origin_sql.replace(
                        cap.get(0).unwrap().as_str(),
                        &format!("\"{field}\" {re_fn} '%{value}%'"),
                    );
                }
            }
        }

        // Hack for histogram    处理直方图函数   这里是处理sql的部分
        let from_pos = origin_sql.to_lowercase().find(" from ").unwrap();

        // 获取查询出的字段
        let select_str = origin_sql[0..from_pos].to_string();
        for cap in RE_HISTOGRAM.captures_iter(select_str.as_str()) {
            let attrs = cap
                .get(1)
                .unwrap()
                .as_str()
                .split(',')
                .map(|v| v.trim().trim_matches(|v| v == '\'' || v == '"'))
                .collect::<Vec<&str>>();
            // 得到本次直方图针对的字段
            let field = attrs.first().unwrap();
            // 自行产生时间单位
            let interval = match attrs.get(1) {
                // 必须能解析成时间
                Some(v) => match v.parse::<u16>() {
                    Ok(v) => generate_histogram_interval(meta.time_range, v),
                    Err(_) => v.to_string(),
                },
                None => generate_histogram_interval(meta.time_range, 0),
            };

            // 修改原始sql
            origin_sql = origin_sql.replace(
                cap.get(0).unwrap().as_str(),
                &format!(
                    // 利用的也是sql支持的函数 关键如何理解(解释)这个函数还是要看datafusion 的逻辑
                    "date_bin(interval '{interval}', to_timestamp_micros(\"{field}\"), to_timestamp('2001-01-01T00:00:00'))",
                )
            );
        }

        // pickup where
        let mut where_str = match RE_WHERE.captures(&origin_sql) {
            Some(caps) => caps[1].to_string(),
            None => "".to_string(),
        };

        // 截取where的部分
        if !where_str.is_empty() {
            let mut where_str_lower = where_str.to_lowercase();
            // where的部分 截至到这些关键字之前
            for key in ["group", "order", "offset", "limit"].iter() {
                if !where_tokens.iter().any(|x| x.to_lowercase().eq(key)) {
                    continue;
                }

                // 处理这些关键字
                let where_pos = where_tokens
                    .iter()
                    .position(|x| x.to_lowercase().eq(key))
                    .unwrap();

                // 只要之前的部分
                where_tokens = where_tokens[..where_pos].to_vec();
                if let Some(pos) = where_str_lower.rfind(key) {
                    where_str = where_str[..pos].to_string();
                    where_str_lower = where_str.to_lowercase();
                }
            }
        }

        // Hack for aggregation   现在开始处理聚合的部分
        if !req_aggs.is_empty() && meta.limit > 0 {
            track_total_hits = true;
        }

        // 增加一个查询总数的聚合结果
        if track_total_hits {
            req_aggs.insert(
                "_count".to_string(),
                String::from("SELECT COUNT(*) as num from query"),
            );
        }
        let mut aggs = AHashMap::new();

        // 挨个处理聚合函数
        for (key, sql) in &req_aggs {
            let mut sql = sql.to_string();

            // 将 from query 替换成 from tbl
            if let Some(caps) = RE_ONLY_FROM.captures(&sql) {
                sql = sql.replace(&caps[0].to_string(), " FROM tbl ");
            }

            // 在外层sql被改写后得到的最终where语句
            if !where_str.is_empty() {
                // 检查aggr函数是否有where条件
                match RE_ONLY_WHERE.captures(&sql) {
                    // 就是把sql的where条件 copy到内部每个聚合查询上
                    Some(caps) => {
                        sql = sql
                            .replace(&caps[0].to_string(), &format!(" WHERE ({where_str}) AND "));
                    }
                    None => {
                        // 否则就是直接使用查询条件
                        sql = sql.replace(
                            &" FROM tbl ".to_string(),
                            &format!(" FROM tbl WHERE ({where_str}) "),
                        );
                    }
                }
            }

            // 产生一个sql对象
            let sql_meta = MetaSql::new(sql.clone().as_str());
            if sql_meta.is_err() {
                log::error!("parse sql error: {}, sql: {}", sql_meta.err().unwrap(), sql);
                return Err(Error::ErrorCode(ErrorCodes::SearchSQLNotValid(sql)));
            }
            let sql_meta = sql_meta.unwrap();

            // 获取直方图函数
            for cap in RE_HISTOGRAM.captures_iter(sql.clone().as_str()) {
                let attrs = cap
                    .get(1)
                    .unwrap()
                    .as_str()
                    .split(',')
                    .map(|v| v.trim().trim_matches(|v| v == '\'' || v == '"'))
                    .collect::<Vec<&str>>();
                let field = attrs.first().unwrap();

                // 不过aggr中的直方图语法 支持直接声明时间范围
                let interval = attrs.get(1).unwrap();
                sql = sql.replace(
                    cap.get(0).unwrap().as_str(),
                    &format!(
                        "date_bin(interval '{interval}', to_timestamp_micros(\"{field}\"), to_timestamp('2001-01-01T00:00:00'))"
                    )
                );
            }

            if !(sql_meta.group_by.is_empty()
                || (sql_meta.field_alias.len() == 2
                    && sql_meta.field_alias[0].1 == "zo_sql_key"
                    && sql_meta.field_alias[1].1 == "zo_sql_num"))
            {
                fast_mode = false;
            }
            // 存储已经改写好的聚合查询
            aggs.insert(key.clone(), (sql, sql_meta));
        }

        // 外层sql也要生成 MetaSql
        let sql_meta = MetaSql::new(origin_sql.clone().as_str());

        match &sql_meta {

            // 外层sql解析成功
            Ok(sql_meta) => {
                let mut used_fns = vec![];
                // 查询该组织下所有转换函数
                for fn_name in
                    crate::common::utils::functions::get_all_transform_keys(&org_id).await
                {
                    let str_re = format!(r"(?i){}[ ]*\(.*\)", fn_name);
                    let re1 = Regex::new(&str_re).unwrap();
                    // 这个要正则匹配了 才放进去
                    let cap = re1.captures(&origin_sql);
                    if cap.is_some() {
                        // 添加这些转换函数
                        for _ in 0..cap.unwrap().len() {
                            used_fns.push(fn_name.clone());
                        }
                    }
                }

                // 这些转换函数 会作用在别名上  别名至少要>=转换函数的数据 然后某些别名应该是没有用上转换函数
                if sql_meta.field_alias.len() < used_fns.len() {
                    return Err(Error::ErrorCode(ErrorCodes::SearchSQLNotValid(
                        "Please use alias for function used in query.".to_string(),
                    )));
                }
            }
            Err(e) => {
                log::error!("parse sql error: {}, sql: {}", e, origin_sql);
                return Err(Error::ErrorCode(ErrorCodes::SearchSQLNotValid(origin_sql)));
            }
        }

        // 还有个查询函数
        let query_fn = if req_query.query_fn.is_empty() {
            None
        } else {
            Some(req_query.query_fn.clone())
        };

        // 将各种信息塞进去就成了 Sql对象
        let mut sql = Sql {
            origin_sql,
            org_id,
            stream_name,
            meta,
            fulltext,
            aggs,
            fields: vec![],
            sql_mode,
            fast_mode,
            schema,
            query_context: req_query.query_context.clone(),
            uses_zo_fn: req_query.uses_zo_fn,
            query_fn,
        };

        // calculate all needs fields
        for field in schema_fields {
            if check_field_in_use(&sql, field.name()) {
                sql.fields.push(field.name().to_string());
            }
        }

        // log::info!(
        //     "sqlparser: stream_name -> {:?}, fields -> {:?}, partition_key -> {:?}, full_text -> {:?}, time_range -> {:?}, order_by -> {:?}, limit -> {:?},{:?}",
        //     sql.stream_name,
        //     sql.meta.fields,
        //     sql.meta.quick_text,
        //     sql.fulltext,
        //     sql.meta.time_range,
        //     sql.meta.order_by,
        //     sql.meta.offset,
        //     sql.meta.limit,
        // );

        Ok(sql)
    }

    /// match a source is a valid file or not  检查文件是否匹配
    pub async fn match_source(
        &self,
        source: &FileKey,
        match_min_ts_only: bool,
        is_wal: bool,
        stream_type: StreamType,
    ) -> bool {
        let filters = self
            .meta
            .quick_text
            .iter()
            .map(|(k, v, _)| (k.as_str(), v.as_str()))
            .collect::<Vec<(_, _)>>();
        match_source(
            StreamParams::new(&self.org_id, &self.stream_name, stream_type),
            self.meta.time_range,
            &filters,
            source,
            is_wal,
            match_min_ts_only,
        )
        .await
    }
}

// 查看该field 是否在sql中被使用
fn check_field_in_use(sql: &Sql, field: &str) -> bool {
    let re = Regex::new(&format!(r"\b{field}\b")).unwrap();

    // 只要出现这个字段就行
    if find(sql.origin_sql.as_str(), field) && re.is_match(sql.origin_sql.as_str()) {
        return true;
    }

    // 检查聚合sql
    for (_, sql) in sql.aggs.iter() {
        if find(sql.0.as_str(), field) && re.is_match(sql.0.as_str()) {
            return true;
        }
    }
    false
}

// 根据条件自行产生 直方图时间条件
fn generate_histogram_interval(time_range: Option<(i64, i64)>, num: u16) -> String {
    // 当没有时间范围时 默认为 1小时
    if time_range.is_none() || time_range.unwrap().eq(&(0, 0)) {
        return "1 hour".to_string();
    }
    let time_range = time_range.unwrap();

    // 时间间隔
    if num > 0 {
        return format!(
            "{} second",
            std::cmp::max(
                (time_range.1 - time_range.0)
                    / Duration::seconds(1).num_microseconds().unwrap()
                    / num as i64,
                1
            )
        );
    }

    // 这里是几种可能的间隔
    let intervals = [
        (
            Duration::hours(24 * 30).num_microseconds().unwrap(),
            "1 day",
        ),
        (
            Duration::hours(24 * 7).num_microseconds().unwrap(),
            "1 hour",
        ),
        (Duration::hours(24).num_microseconds().unwrap(), "30 minute"),
        (Duration::hours(6).num_microseconds().unwrap(), "5 minute"),
        (Duration::hours(2).num_microseconds().unwrap(), "1 minute"),
        (Duration::hours(1).num_microseconds().unwrap(), "30 second"),
        (
            Duration::minutes(30).num_microseconds().unwrap(),
            "15 second",
        ),
        (
            Duration::minutes(15).num_microseconds().unwrap(),
            "10 second",
        ),
    ];

    // 根据时间范围跨度  直方图时间间隔自适应调整
    for interval in intervals.iter() {
        if (time_range.1 - time_range.0) >= interval.0 {
            return interval.1.to_string();
        }
    }
    "10 second".to_string()
}

// 解析where条件
fn split_sql_token_unwrap_brace(s: &str) -> Vec<String> {
    if s.is_empty() {
        return vec![];
    }

    // 去掉外层包装
    if s.starts_with('(') && s.ends_with(')') {
        return split_sql_token_unwrap_brace(&s[1..s.len() - 1]);
    }
    split_sql_token(s)
}

// 对sql进行分词
fn split_sql_token(text: &str) -> Vec<String> {
    let mut tokens = Vec::new();
    let text_chars = text.chars().collect::<Vec<char>>();
    let text_chars_len = text_chars.len();
    let mut start_pos = 0;
    let mut in_word = false;
    let mut bracket = 0;
    let mut in_quote = false;
    let mut quote = ' ';
    for i in 0..text_chars_len {
        let c = text_chars.get(i).unwrap();
        if !in_quote && *c == '(' {
            bracket += 1;
            continue;
        }
        if !in_quote && *c == ')' {
            bracket -= 1;
            continue;
        }
        if *c == '\'' || *c == '"' {
            if in_quote {
                if quote == *c {
                    in_quote = false;
                }
            } else {
                in_quote = true;
                quote = *c;
            }
        }
        if SQL_DELIMITERS.contains(&(*c as u8)) {
            if bracket > 0 || in_quote {
                continue;
            }
            if in_word {
                let token = text_chars[start_pos..i].iter().collect::<String>();
                tokens.push(token);
            }
            tokens.push(String::from_utf8(vec![*c as u8]).unwrap());
            in_word = false;
            start_pos = i + 1;
            continue;
        }
        if in_word {
            continue;
        }
        in_word = true;
    }
    if start_pos != text_chars_len {
        let token = text_chars[start_pos..text_chars_len]
            .iter()
            .collect::<String>();
        tokens.push(token);
    }

    // filter tokens by break line
    for token in tokens.iter_mut() {
        if token.eq(&"\r\n") || token.eq(&"\n") {
            *token = " ".to_string();
        }
    }
    tokens
}

#[cfg(test)]
mod tests {
    use super::*;

    #[actix_web::test]
    async fn test_sql_works() {
        let org_id = "test_org";
        let col = "_timestamp";
        let table = "default";
        let query = crate::common::meta::search::Query {
            sql: format!("select {} from {} ", col, table),
            from: 0,
            size: 100,
            sql_mode: "full".to_owned(),
            query_type: "logs".to_owned(),
            start_time: 1667978895416,
            end_time: 1667978900217,
            sort_by: None,
            track_total_hits: false,
            query_context: None,
            uses_zo_fn: false,
            query_fn: None,
        };

        let req: crate::common::meta::search::Request = crate::common::meta::search::Request {
            query,
            aggs: HashMap::new(),
            encoding: crate::common::meta::search::RequestEncoding::Empty,
            timeout: 0,
        };

        let mut rpc_req: cluster_rpc::SearchRequest = req.to_owned().into();
        rpc_req.org_id = org_id.to_string();

        let resp = Sql::new(&rpc_req).await.unwrap();
        assert_eq!(resp.stream_name, table);
        assert_eq!(resp.org_id, org_id);
        assert!(check_field_in_use(&resp, col));
    }

    #[actix_web::test]
    async fn test_sql_contexts() {
        let sqls = [
            ("select * from table1", true, (0,0)),
            ("select * from table1 where a=1", true, (0,0)),
            ("select * from table1 where a='b'", true, (0,0)),
            ("select * from table1 where a='b' limit 10 offset 10", false, (0,0)),
            ("select * from table1 where a='b' group by abc", false, (0,0)),
            (
                "select * from table1 where a='b' group by abc having count(*) > 19",
                false, (0,0),
            ),
            ("select * from table1, table2 where a='b'", false, (0,0)),
            (
                "select * from table1 left join table2 on table1.a=table2.b where a='b'",
                false, (0,0),
            ),
            (
                "select * from table1 union select * from table2 where a='b'",
                false, (0,0),
            ),
            (
                "select * from table1 where log='[2023-03-19T05:23:14Z INFO  openobserve::service::search::datafusion::exec] Query sql: select * FROM tbl WHERE (_timestamp >= 1679202494333000 AND _timestamp < 1679203394333000)   ORDER BY _timestamp DESC LIMIT 150'",
                true, (0,0),
            ),
            (
                "select * from table1 where log='[2023-03-19T05:23:14Z INFO  openobserve::service::search::datafusion::exec] Query sql: select * FROM tbl WHERE (_timestamp >= 1679202494333000 AND _timestamp < 1679203394333000)   ORDER BY _timestamp DESC LIMIT 150' order by _timestamp desc limit 10 offset 10",
                false, (0,0),
            ),
            (
                "select * from table1 where log='[2023-03-19T05:23:14Z INFO  openobserve::service::search::datafusion::exec] Query sql: select * FROM tbl WHERE (_timestamp >= 1679202494333000 AND _timestamp < 1679203394333000)   ORDER BY _timestamp DESC LIMIT 150' AND time_range(_timestamp, 1679202494333000, 1679203394333000) order by _timestamp desc",
                true, (1679202494333000, 1679203394333000),
            ),
            (
                "select * from table1 WHERE (_timestamp >= 1679202494333000 AND _timestamp < 1679203394333000 AND str_match(log, 's')) order by _timestamp desc",
                true, (1679202494333000, 1679203394333000),
            ),
            (
                "select * from table1 WHERE (_timestamp >= 1679202494333000 AND _timestamp < 1679203394333000 AND str_match(log, 's') AND str_match_IGNORE_CASE(log, 's')) order by _timestamp desc",
                true, (1679202494333000, 1679203394333000),
            ),
            (
                "select * from table1 where match_all('abc') order by _timestamp desc limit 10 offset 10",
                false, (0,0),
            ),
            (
                "select * from table1 where match_all('abc') and str_match(log,'abc') order by _timestamp desc",
                false, (0,0),
            ),

        ];

        let org_id = "test_org";
        for (sql, ok, time_range) in sqls {
            let query = crate::common::meta::search::Query {
                sql: sql.to_string(),
                from: 0,
                size: 100,
                sql_mode: "context".to_owned(),
                query_type: "logs".to_owned(),
                start_time: 1667978895416,
                end_time: 1667978900217,
                sort_by: None,
                track_total_hits: true,
                query_context: None,
                uses_zo_fn: false,
                query_fn: None,
            };
            let req: crate::common::meta::search::Request = crate::common::meta::search::Request {
                query: query.clone(),
                aggs: HashMap::new(),
                encoding: crate::common::meta::search::RequestEncoding::Empty,
                timeout: 0,
            };
            let mut rpc_req: cluster_rpc::SearchRequest = req.to_owned().into();
            rpc_req.org_id = org_id.to_string();

            let resp = Sql::new(&rpc_req).await;
            assert_eq!(resp.is_ok(), ok);
            if ok {
                let resp = resp.unwrap();
                assert_eq!(resp.stream_name, "table1");
                assert_eq!(resp.org_id, org_id);
                if time_range.0 > 0 {
                    assert_eq!(resp.meta.time_range, Some((time_range.0, time_range.1)));
                } else {
                    assert_eq!(
                        resp.meta.time_range,
                        Some((query.start_time, query.end_time))
                    );
                }
                assert_eq!(resp.meta.limit, query.size);
            }
        }
    }

    #[actix_web::test]
    async fn test_sql_full() {
        let sqls = [
            ("select * from table1", true, 0,(0,0)),
            ("select * from table1 where a=1", true, 0,(0,0)),
            ("select * from table1 where a='b'", true, 0,(0,0)),
            ("select * from table1 where a='b' limit 10 offset 10", true, 10,(0,0)),
            ("select * from table1 where a='b' group by abc", true, 0,(0,0)),
            (
                "select * from table1 where a='b' group by abc having count(*) > 19",
                true, 0, (0,0),
            ),
            ("select * from table1, table2 where a='b'", false, 0,(0,0)),
            (
                "select * from table1 left join table2 on table1.a=table2.b where a='b'",
                false, 0, (0,0),
            ),
            (
                "select * from table1 union select * from table2 where a='b'",
                false, 0, (0,0),
            ),
            (
                "select * from table1 where log='[2023-03-19T05:23:14Z INFO  openobserve::service::search::datafusion::exec] Query sql: select * FROM tbl WHERE (_timestamp >= 1679202494333000 AND _timestamp < 1679203394333000)   ORDER BY _timestamp DESC LIMIT 150'",
                true, 0, (0,0),
            ),
            (
                "select * from table1 where log='[2023-03-19T05:23:14Z INFO  openobserve::service::search::datafusion::exec] Query sql: select * FROM tbl WHERE (_timestamp >= 1679202494333000 AND _timestamp < 1679203394333000)   ORDER BY _timestamp DESC LIMIT 150' order by _timestamp desc limit 10 offset 10",
                true, 10, (0,0),
            ),
            (
                "select * from table1 where log='[2023-03-19T05:23:14Z INFO  openobserve::service::search::datafusion::exec] Query sql: select * FROM tbl WHERE (_timestamp >= 1679202494333000 AND _timestamp < 1679203394333000)   ORDER BY _timestamp DESC LIMIT 150' AND time_range(_timestamp, 1679202494333000, 1679203394333000) order by _timestamp desc",
                true, 0, (1679202494333000, 1679203394333000),
            ),
            (
                "select histogram(_timestamp, '5 second') AS zo_sql_key, count(*) AS zo_sql_num from table1 GROUP BY zo_sql_key ORDER BY zo_sql_key",
                true, 0, (0,0),
            ),
            (
                "select DISTINCT field1, field2, field3 FROM table1",
                true, 0, (0,0),
            ),

        ];

        let org_id = "test_org";
        for (sql, ok, limit, time_range) in sqls {
            let query = crate::common::meta::search::Query {
                sql: sql.to_string(),
                from: 0,
                size: 100,
                sql_mode: "full".to_owned(),
                query_type: "logs".to_owned(),
                start_time: 1667978895416,
                end_time: 1667978900217,
                sort_by: None,
                track_total_hits: true,
                query_context: None,
                uses_zo_fn: false,
                query_fn: None,
            };
            let req: crate::common::meta::search::Request = crate::common::meta::search::Request {
                query: query.clone(),
                aggs: HashMap::new(),
                encoding: crate::common::meta::search::RequestEncoding::Empty,
                timeout: 0,
            };
            let mut rpc_req: cluster_rpc::SearchRequest = req.to_owned().into();
            rpc_req.org_id = org_id.to_string();

            let resp = Sql::new(&rpc_req).await;
            assert_eq!(resp.is_ok(), ok);
            if ok {
                let resp = resp.unwrap();
                assert_eq!(resp.stream_name, "table1");
                assert_eq!(resp.org_id, org_id);
                if time_range.0 > 0 {
                    assert_eq!(resp.meta.time_range, Some((time_range.0, time_range.1)));
                } else {
                    assert_eq!(
                        resp.meta.time_range,
                        Some((query.start_time, query.end_time))
                    );
                }
                if limit > 0 {
                    assert_eq!(resp.meta.limit, limit);
                } else {
                    assert_eq!(resp.meta.limit, query.size);
                }
            }
        }
    }
}<|MERGE_RESOLUTION|>--- conflicted
+++ resolved
@@ -430,12 +430,7 @@
         let match_all_fields = if !fts_fields.is_empty() {
             fts_fields.iter().map(|v| v.to_lowercase()).collect()
         } else {
-<<<<<<< HEAD
-            // 使用默认支持全文检索的字段
-            crate::common::utils::stream::SQL_FULL_TEXT_SEARCH_FIELDS
-=======
             SQL_FULL_TEXT_SEARCH_FIELDS_EXTRA
->>>>>>> 6bde6296
                 .iter()
                 .map(|v| v.to_string())
                 .collect::<String>()
