--- conflicted
+++ resolved
@@ -678,15 +678,6 @@
                     crate::common::utils::functions::get_all_transform_keys(&org_id).await
                 {
                     let str_re = format!(r"(?i){}[ ]*\(.*\)", fn_name);
-<<<<<<< HEAD
-                    let re1 = Regex::new(&str_re).unwrap();
-                    // 这个要正则匹配了 才放进去
-                    let cap = re1.captures(&origin_sql);
-                    if cap.is_some() {
-                        // 添加这些转换函数
-                        for _ in 0..cap.unwrap().len() {
-                            used_fns.push(fn_name.clone());
-=======
 
                     if let Ok(re1) = Regex::new(&str_re) {
                         let cap = re1.captures(&origin_sql);
@@ -694,7 +685,6 @@
                             for _ in 0..cap.unwrap().len() {
                                 used_fns.push(fn_name.clone());
                             }
->>>>>>> c5581bf1
                         }
                     }
                 }
@@ -856,17 +846,6 @@
     "10 second".to_string()
 }
 
-<<<<<<< HEAD
-// 解析where条件
-fn split_sql_token_unwrap_brace(s: &str) -> Vec<String> {
-    if s.is_empty() {
-        return vec![];
-    }
-
-    // 去掉外层包装
-    if s.starts_with('(') && s.ends_with(')') {
-        return split_sql_token_unwrap_brace(&s[1..s.len() - 1]);
-=======
 fn split_sql_token_unwrap_brace(token: &str) -> Vec<String> {
     if token.is_empty() {
         return vec![];
@@ -882,7 +861,6 @@
         } else {
             fin_tokens.push(token);
         }
->>>>>>> c5581bf1
     }
     fin_tokens
 }
