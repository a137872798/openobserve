// Copyright 2023 Zinc Labs Inc.
//
// Licensed under the Apache License, Version 2.0 (the "License");
// you may not use this file except in compliance with the License.
// You may obtain a copy of the License at
//
//     http://www.apache.org/licenses/LICENSE-2.0
//
// Unless required by applicable law or agreed to in writing, software
// distributed under the License is distributed on an "AS IS" BASIS,
// WITHOUT WARRANTIES OR CONDITIONS OF ANY KIND, either express or implied.
// See the License for the specific language governing permissions and
// limitations under the License.

use datafusion::arrow::json::{reader::infer_json_schema_from_seekable, ReaderBuilder};
use std::{
    fs,
    io::{BufReader, Seek, SeekFrom},
    path::Path,
    sync::Arc,
};
use tokio::{sync::Semaphore, task, time};

use crate::common::{
    infra::{
        cluster,
        config::{COLUMN_TRACE_ID, CONFIG},
        metrics, storage, wal,
    },
    meta::{common::FileMeta, stream::StreamParams, StreamType},
    utils::{file::scan_files, json, stream::populate_file_meta},
};
use crate::service::{
    db, schema::schema_evolution, search::datafusion::new_parquet_writer,
    usage::report_compression_stats,
};

/**
 * 有关磁盘要执行的定期任务
 */
pub async fn () -> Result<(), anyhow::Error> {
    let mut interval = time::interval(time::Duration::from_secs(CONFIG.limit.file_push_interval));
    interval.tick().await; // trigger the first run
    loop {
        if cluster::is_offline() {
            break;
        }
        interval.tick().await;
        // 定期将磁盘数据文件推送到storage
        if let Err(e) = move_files_to_storage().await {
            log::error!("Error moving disk files to remote: {}", e);
        }
    }
    log::info!("job::files::disk is stopped");
    Ok(())
}

/*
 * upload compressed files to storage & delete moved files from local
 */
pub async fn move_files_to_storage() -> Result<(), anyhow::Error> {
    let wal_dir = Path::new(&CONFIG.common.data_wal_dir)
        .canonicalize()
        .unwrap();

    let pattern = format!("{}files/", &CONFIG.common.data_wal_dir);
    // 扫描目录 得到所有文件
    let files = scan_files(&pattern);

    // use multiple threads to upload files
    let mut tasks = Vec::new();
    // 这是进行数据搬运的线程
    let semaphore = std::sync::Arc::new(Semaphore::new(CONFIG.limit.file_move_thread_num));

    for file in files {
        let local_file = file.to_owned();
        let local_path = Path::new(&file).canonicalize().unwrap();
        // 拼接得到完整的数据文件路径
        let file_path = local_path
            .strip_prefix(&wal_dir)
            .unwrap()
            .to_str()
            .unwrap()
            .replace('\\', "/");

        // 截出5个部分
        let columns = file_path.splitn(5, '/').collect::<Vec<&str>>();

        // eg: files/default/logs/olympics/0/2023/08/21/08/8b8a5451bbe1c44b/7099303408192061440f3XQ2p.json
        // eg: files/default/traces/default/0/2023/09/04/05/default/service_name=ingestter/7104328279989026816guOA4t.json
        // let _ = columns[0].to_string(); // files/
        let org_id = columns[1].to_string();
        let stream_type: StreamType = StreamType::from(columns[2]);
        let stream_name = columns[3].to_string();
        let mut file_name = columns[4].to_string();

        // Hack: compatible for <= 0.5.1
        if !file_name.contains('/') && file_name.contains('_') {
            file_name = file_name.replace('_', "/");
        }

        // check the file is using for write  定期搬运 但是要跳过还在写入的文件
        if wal::check_in_use(&org_id, &stream_name, stream_type, &file_name) {
        // check the file is using for write
        if wal::check_in_use(
            StreamParams::new(&org_id, &stream_name, stream_type),
            &file_name,
        )
        .await
        {
            // println!("file is using for write, skip, {}", file_name);
            continue;
        }
        log::info!("[JOB] convert disk file: {}", file);

        // check if we are allowed to ingest or just delete the file  这是一个特殊的缓存 如果range为None 代表整个stream已经被删除了
        if db::compact::retention::is_deleting_stream(&org_id, &stream_name, stream_type, None) {
            log::info!(
                "[JOB] the stream [{}/{}/{}] is deleting, just delete file: {}",
                &org_id,
                stream_type,
                &stream_name,
                file
            );
            // 删除文件
            if let Err(e) = fs::remove_file(&local_file) {
                log::error!(
                    "[JOB] Failed to remove disk file from disk: {}, {}",
                    local_file,
                    e
                );
            }
            continue;
        }

        // 开始搬运数据
        let permit = semaphore.clone().acquire_owned().await.unwrap();
        let task: task::JoinHandle<Result<(), anyhow::Error>> = task::spawn(async move {

            // 开始传输文件
            let ret =
                upload_file(&org_id, &stream_name, stream_type, &local_file, &file_name).await;
            if let Err(e) = ret {
                log::error!("[JOB] Error while uploading disk file to storage {}", e);
                drop(permit);
                return Ok(());
            }

            // 只有当文件上传成功后  才会将本文件暴露给 file_list  也就是想要读取完整的数据集 就是 wal文件+file_list
            let (key, meta, _stream_type) = ret.unwrap();
<<<<<<< HEAD
            // 将文件名保存到DB  同时还会通知其他节点同步file_list 以及将parquet文件从storage拉取到本地 以加速查找
            let ret = db::file_list::local::set(&key, meta, false).await;
=======
            let ret = db::file_list::local::set(&key, Some(meta.clone()), false).await;
>>>>>>> d1b22fe9
            if let Err(e) = ret {
                log::error!(
                    "[JOB] Failed write disk file meta: {}, error: {}",
                    local_file,
                    e.to_string()
                );
                drop(permit);
                return Ok(());
            }

            // 既然该文件已经存储在远端了 并且在DB下留下痕迹  也已经加载到内存中了  就可以从wal目录下删除了
            let ret = fs::remove_file(&local_file);
            if let Err(e) = ret {
                log::error!(
                    "[JOB] Failed to remove disk file from disk: {}, {}",
                    local_file,
                    e.to_string()
                );
                drop(permit);
                return Ok(());
            }

            // metrics
            let columns = key.split('/').collect::<Vec<&str>>();
            if columns[0] == "files" {
                metrics::INGEST_WAL_USED_BYTES
                    .with_label_values(&[columns[1], columns[3], columns[2]])
                    .sub(meta.original_size);
                report_compression_stats(meta.into(), &org_id, &stream_name, stream_type).await;
            }

            drop(permit);
            Ok(())
        });
        tasks.push(task);
    }

    for task in tasks {
        if let Err(e) = task.await {
            log::error!("[JOB] Error while uploading disk file to storage {}", e);
        };
    }
    Ok(())
}

/**
 * 上传文件到storage
 */
async fn upload_file(
    org_id: &str,
    stream_name: &str,
    stream_type: StreamType,
    path_str: &str,
    file_name: &str,
) -> Result<(String, FileMeta, StreamType), anyhow::Error> {
    let mut file = fs::File::open(path_str).unwrap();
    let file_meta = file.metadata().unwrap();
    let file_size = file_meta.len();
    log::info!("[JOB] File upload begin: disk: {}", path_str);
    if file_size == 0 {
        // 忽略无效文件
        if let Err(e) = fs::remove_file(path_str) {
            log::error!(
                "[JOB] Failed to remove disk file from disk: {}, {}",
                path_str,
                e
            );
        }
        return Err(anyhow::anyhow!("file is empty: {}", path_str));
    }

    // metrics   TODO
    metrics::INGEST_WAL_READ_BYTES
        .with_label_values(&[org_id, stream_name, stream_type.to_string().as_str()])
        .inc_by(file_size);

    let mut res_records: Vec<json::Value> = vec![];
    let mut schema_reader = BufReader::new(&file);

    // 从文件格式反推出schema
    let inferred_schema = match infer_json_schema_from_seekable(&mut schema_reader, None) {
        Ok(inferred_schema) => {
            drop(schema_reader);
            inferred_schema
        }
        // 文件格式有问题
        Err(err) => {
            // File has some corrupt json data....ignore such data & move rest of the records
            log::error!(
                "[JOB] Failed to infer schema from file: {}, error: {}",
                path_str,
                err.to_string()
            );

            drop(schema_reader);
            file.seek(SeekFrom::Start(0)).unwrap();
            let mut json_reader = BufReader::new(&file);
            let value_reader = arrow::json::reader::ValueIter::new(&mut json_reader, None);
            for value in value_reader {
                match value {
                    Ok(val) => {
                        res_records.push(val);
                    }
                    Err(err) => {
                        log::error!("[JOB] Failed to parse record: error: {}", err.to_string())
                    }
                }
            }
            if res_records.is_empty() {
                return Err(anyhow::anyhow!("file has corrupt json data: {}", path_str));
            }
            let value_iter = res_records.iter().map(Ok);
            arrow::json::reader::infer_json_schema_from_iterator(value_iter).unwrap()
        }
    };

    // 生成schema对象
    let arrow_schema = Arc::new(inferred_schema);

    // 原本在本地是json格式数据文件  在存入storage时 做了优化 变成了parquet文件

    let mut meta_batch = vec![];
    let mut buf_parquet = Vec::new();

    // TODO
    let bf_fields =
        if CONFIG.common.traces_bloom_filter_enabled && stream_type == StreamType::Traces {
            Some(vec![COLUMN_TRACE_ID])
        } else {
            None
        };
    let mut writer = new_writer(&mut buf_parquet, &arrow_schema, None, bf_fields);

    // 这是正常情况 代表json格式是有效的  往OO中写入的数据文件 基本都是json格式   arrow-json包具备 json<->arrow之间的转换能力
    let mut batches = vec![];
    if res_records.is_empty() {
        file.seek(SeekFrom::Start(0)).unwrap();
        let json_reader = BufReader::new(&file);
        let json = ReaderBuilder::new(arrow_schema.clone())
            .build(json_reader)
            .unwrap();

        // RecordBatch对应一批数据(多行数据)  然后每行包含多列
        for batch in json {
            let batch_write = batch.unwrap();
            batches.push(batch_write);
        }
    } else {
        // TODO
        let mut json = vec![];
        let mut decoder = ReaderBuilder::new(arrow_schema.clone()).build_decoder()?;
        for value in res_records {
            decoder
                .decode(json::to_string(&value).unwrap().as_bytes())
                .unwrap();
            json.push(decoder.flush()?.unwrap());
        }
        for batch in json {
            batches.push(batch);
        }
    };

    // write metadata
    let mut file_meta = FileMeta {
        min_ts: 0,
        max_ts: 0,
        records: 0,
        original_size: file_size as i64,
        compressed_size: buf_parquet.len() as i64,  // 写入的数据会存储在该容器中  并且在按照parquet写入时 会针对同列自动压缩
        compressed_size: 0,
    };
    populate_file_meta(arrow_schema.clone(), vec![batches.to_vec()], &mut file_meta).await?;

    // 填充文件元数据
    populate_file_meta(arrow_schema.clone(), vec![meta_batch], &mut file_meta).await?;
    // write parquet file
    let mut buf_parquet = Vec::new();
    let bf_fields =
        if CONFIG.common.traces_bloom_filter_enabled && stream_type == StreamType::Traces {
            Some(vec![COLUMN_TRACE_ID])
        } else {
            None
        };
    let mut writer = new_parquet_writer(
        &mut buf_parquet,
        &arrow_schema,
        file_meta.records as u64,
        bf_fields,
    );
    for batch in batches {
        writer.write(&batch)?;
    }
    writer.close()?;
    file_meta.compressed_size = buf_parquet.len() as i64;

    // 检查schema是否发生变化  并在合并后写入DB
    schema_evolution(
        org_id,
        stream_name,
        stream_type,
        arrow_schema,
        file_meta.min_ts,
    )
        .await;

    let new_file_name =
        super::generate_storage_file_name(org_id, stream_type, stream_name, file_name);
    match storage::put(&new_file_name, bytes::Bytes::from(buf_parquet)).await {
        Ok(_output) => {
            log::info!("[JOB] disk file upload succeeded: {}", new_file_name);
            Ok((new_file_name, file_meta, stream_type))
        }
        Err(err) => {
            log::error!("[JOB] disk file upload error: {:?}", err);
            Err(anyhow::anyhow!(err))
        }
    }
}<|MERGE_RESOLUTION|>--- conflicted
+++ resolved
@@ -148,12 +148,7 @@
 
             // 只有当文件上传成功后  才会将本文件暴露给 file_list  也就是想要读取完整的数据集 就是 wal文件+file_list
             let (key, meta, _stream_type) = ret.unwrap();
-<<<<<<< HEAD
-            // 将文件名保存到DB  同时还会通知其他节点同步file_list 以及将parquet文件从storage拉取到本地 以加速查找
-            let ret = db::file_list::local::set(&key, meta, false).await;
-=======
             let ret = db::file_list::local::set(&key, Some(meta.clone()), false).await;
->>>>>>> d1b22fe9
             if let Err(e) = ret {
                 log::error!(
                     "[JOB] Failed write disk file meta: {}, error: {}",
