// Copyright 2023 Zinc Labs Inc.
//
// Licensed under the Apache License, Version 2.0 (the "License");
// you may not use this file except in compliance with the License.
// You may obtain a copy of the License at
//
//     http://www.apache.org/licenses/LICENSE-2.0
//
// Unless required by applicable law or agreed to in writing, software
// distributed under the License is distributed on an "AS IS" BASIS,
// WITHOUT WARRANTIES OR CONDITIONS OF ANY KIND, either express or implied.
// See the License for the specific language governing permissions and
// limitations under the License.

use datafusion::arrow::json::{reader::infer_json_schema_from_seekable, ReaderBuilder};
use std::{
    fs,
    io::{BufReader, Seek, SeekFrom},
    path::Path,
    sync::Arc,
};
use tokio::{sync::Semaphore, task, time};

use crate::common::{
    infra::{
        config::{COLUMN_TRACE_ID, CONFIG},
        metrics, storage, wal,
    },
    meta::{common::FileMeta, stream::StreamParams, StreamType},
    utils::{file::scan_files, json, stream::populate_file_meta},
};
use crate::service::{
    db, schema::schema_evolution, search::datafusion::new_parquet_writer,
    usage::report_compression_stats,
};

/**
 * 有关磁盘要执行的定期任务
 */
pub async fn () -> Result<(), anyhow::Error> {
    let mut interval = time::interval(time::Duration::from_secs(CONFIG.limit.file_push_interval));
    interval.tick().await; // trigger the first run
    loop {
        interval.tick().await;
        // 定期将磁盘数据文件推送到storage
        if let Err(e) = move_files_to_storage().await {
            log::error!("Error moving disk files to remote: {}", e);
        }
    }
}

/*
 * upload compressed files to storage & delete moved files from local
 */
<<<<<<< HEAD
async fn move_files_to_storage() -> Result<(), anyhow::Error> {
    // 找到数据文件目录
=======
pub async fn move_files_to_storage() -> Result<(), anyhow::Error> {
>>>>>>> 6bde6296
    let wal_dir = Path::new(&CONFIG.common.data_wal_dir)
        .canonicalize()
        .unwrap();

    let pattern = format!("{}files/", &CONFIG.common.data_wal_dir);
    // 扫描目录 得到所有文件
    let files = scan_files(&pattern);

    // use multiple threads to upload files
    let mut tasks = Vec::new();
    // 这是进行数据搬运的线程
    let semaphore = std::sync::Arc::new(Semaphore::new(CONFIG.limit.file_move_thread_num));

    for file in files {
        let local_file = file.to_owned();
        let local_path = Path::new(&file).canonicalize().unwrap();
        // 拼接得到完整的数据文件路径
        let file_path = local_path
            .strip_prefix(&wal_dir)
            .unwrap()
            .to_str()
            .unwrap()
            .replace('\\', "/");

        // 截出5个部分
        let columns = file_path.splitn(5, '/').collect::<Vec<&str>>();

        // eg: files/default/logs/olympics/0/2023/08/21/08/8b8a5451bbe1c44b/7099303408192061440f3XQ2p.json
        // eg: files/default/traces/default/0/2023/09/04/05/default/service_name=ingestter/7104328279989026816guOA4t.json
        // let _ = columns[0].to_string(); // files/
        let org_id = columns[1].to_string();
        let stream_type: StreamType = StreamType::from(columns[2]);
        let stream_name = columns[3].to_string();
        let mut file_name = columns[4].to_string();

        // Hack: compatible for <= 0.5.1
        if !file_name.contains('/') && file_name.contains('_') {
            file_name = file_name.replace('_', "/");
        }

<<<<<<< HEAD
        // check the file is using for write  定期搬运 但是要跳过还在写入的文件
        if wal::check_in_use(&org_id, &stream_name, stream_type, &file_name) {
=======
        // check the file is using for write
        if wal::check_in_use(
            StreamParams::new(&org_id, &stream_name, stream_type),
            &file_name,
        )
        .await
        {
>>>>>>> 6bde6296
            // println!("file is using for write, skip, {}", file_name);
            continue;
        }
        log::info!("[JOB] convert disk file: {}", file);

        // check if we are allowed to ingest or just delete the file  这是一个特殊的缓存 如果range为None 代表整个stream已经被删除了
        if db::compact::retention::is_deleting_stream(&org_id, &stream_name, stream_type, None) {
            log::info!(
                "[JOB] the stream [{}/{}/{}] is deleting, just delete file: {}",
                &org_id,
                stream_type,
                &stream_name,
                file
            );
            // 删除文件
            if let Err(e) = fs::remove_file(&local_file) {
                log::error!(
                    "[JOB] Failed to remove disk file from disk: {}, {}",
                    local_file,
                    e
                );
            }
            continue;
        }

        // 开始搬运数据
        let permit = semaphore.clone().acquire_owned().await.unwrap();
        let task: task::JoinHandle<Result<(), anyhow::Error>> = task::spawn(async move {

            // 开始传输文件
            let ret =
                upload_file(&org_id, &stream_name, stream_type, &local_file, &file_name).await;
            if let Err(e) = ret {
                log::error!("[JOB] Error while uploading disk file to storage {}", e);
                drop(permit);
                return Ok(());
            }

            // 只有当文件上传成功后  才会将本文件暴露给 file_list  也就是想要读取完整的数据集 就是 wal文件+file_list
            let (key, meta, _stream_type) = ret.unwrap();
            // 将文件名保存到DB  同时还会通知其他节点同步file_list 以及将parquet文件从storage拉取到本地 以加速查找
            let ret = db::file_list::local::set(&key, meta, false).await;
            if let Err(e) = ret {
                log::error!(
                    "[JOB] Failed write disk file meta: {}, error: {}",
                    local_file,
                    e.to_string()
                );
                drop(permit);
                return Ok(());
            }

            // 既然该文件已经存储在远端了 并且在DB下留下痕迹  也已经加载到内存中了  就可以从wal目录下删除了
            let ret = fs::remove_file(&local_file);
            if let Err(e) = ret {
                log::error!(
                    "[JOB] Failed to remove disk file from disk: {}, {}",
                    local_file,
                    e.to_string()
                );
                drop(permit);
                return Ok(());
            }

            // metrics
            let columns = key.split('/').collect::<Vec<&str>>();
            if columns[0] == "files" {
                metrics::INGEST_WAL_USED_BYTES
                    .with_label_values(&[columns[1], columns[3], columns[2]])
                    .sub(meta.original_size);
                report_compression_stats(meta.into(), &org_id, &stream_name, stream_type).await;
            }

            drop(permit);
            Ok(())
        });
        tasks.push(task);
    }

    for task in tasks {
        if let Err(e) = task.await {
            log::error!("[JOB] Error while uploading disk file to storage {}", e);
        };
    }
    Ok(())
}

/**
 * 上传文件到storage
 */
async fn upload_file(
    org_id: &str,
    stream_name: &str,
    stream_type: StreamType,
    path_str: &str,
    file_name: &str,
) -> Result<(String, FileMeta, StreamType), anyhow::Error> {
    let mut file = fs::File::open(path_str).unwrap();
    let file_meta = file.metadata().unwrap();
    let file_size = file_meta.len();
    log::info!("[JOB] File upload begin: disk: {}", path_str);
    if file_size == 0 {
        // 忽略无效文件
        if let Err(e) = fs::remove_file(path_str) {
            log::error!(
                "[JOB] Failed to remove disk file from disk: {}, {}",
                path_str,
                e
            );
        }
        return Err(anyhow::anyhow!("file is empty: {}", path_str));
    }

    // metrics   TODO
    metrics::INGEST_WAL_READ_BYTES
        .with_label_values(&[org_id, stream_name, stream_type.to_string().as_str()])
        .inc_by(file_size);

    let mut res_records: Vec<json::Value> = vec![];
    let mut schema_reader = BufReader::new(&file);

    // 从文件格式反推出schema
    let inferred_schema = match infer_json_schema_from_seekable(&mut schema_reader, None) {
        Ok(inferred_schema) => {
            drop(schema_reader);
            inferred_schema
        }
        // 文件格式有问题
        Err(err) => {
            // File has some corrupt json data....ignore such data & move rest of the records
            log::error!(
                "[JOB] Failed to infer schema from file: {}, error: {}",
                path_str,
                err.to_string()
            );

            drop(schema_reader);
            file.seek(SeekFrom::Start(0)).unwrap();
            let mut json_reader = BufReader::new(&file);
            let value_reader = arrow::json::reader::ValueIter::new(&mut json_reader, None);
            for value in value_reader {
                match value {
                    Ok(val) => {
                        res_records.push(val);
                    }
                    Err(err) => {
                        log::error!("[JOB] Failed to parse record: error: {}", err.to_string())
                    }
                }
            }
            if res_records.is_empty() {
                return Err(anyhow::anyhow!("file has corrupt json data: {}", path_str));
            }
            let value_iter = res_records.iter().map(Ok);
            arrow::json::reader::infer_json_schema_from_iterator(value_iter).unwrap()
        }
    };

    // 生成schema对象
    let arrow_schema = Arc::new(inferred_schema);

<<<<<<< HEAD
    // 原本在本地是json格式数据文件  在存入storage时 做了优化 变成了parquet文件

    let mut meta_batch = vec![];
    let mut buf_parquet = Vec::new();

    // TODO
    let bf_fields =
        if CONFIG.common.traces_bloom_filter_enabled && stream_type == StreamType::Traces {
            Some(vec![COLUMN_TRACE_ID])
        } else {
            None
        };
    let mut writer = new_writer(&mut buf_parquet, &arrow_schema, None, bf_fields);

    // 这是正常情况 代表json格式是有效的  往OO中写入的数据文件 基本都是json格式   arrow-json包具备 json<->arrow之间的转换能力
=======
    let mut batches = vec![];
>>>>>>> 6bde6296
    if res_records.is_empty() {
        file.seek(SeekFrom::Start(0)).unwrap();
        let json_reader = BufReader::new(&file);
        let json = ReaderBuilder::new(arrow_schema.clone())
            .build(json_reader)
            .unwrap();

        // RecordBatch对应一批数据(多行数据)  然后每行包含多列
        for batch in json {
            let batch_write = batch.unwrap();
            batches.push(batch_write);
        }
    } else {
        // TODO
        let mut json = vec![];
        let mut decoder = ReaderBuilder::new(arrow_schema.clone()).build_decoder()?;
        for value in res_records {
            decoder
                .decode(json::to_string(&value).unwrap().as_bytes())
                .unwrap();
            json.push(decoder.flush()?.unwrap());
        }
        for batch in json {
            batches.push(batch);
        }
    };

    // write metadata
    let mut file_meta = FileMeta {
        min_ts: 0,
        max_ts: 0,
        records: 0,
        original_size: file_size as i64,
<<<<<<< HEAD
        compressed_size: buf_parquet.len() as i64,  // 写入的数据会存储在该容器中  并且在按照parquet写入时 会针对同列自动压缩
=======
        compressed_size: 0,
>>>>>>> 6bde6296
    };
    populate_file_meta(arrow_schema.clone(), vec![batches.to_vec()], &mut file_meta).await?;

<<<<<<< HEAD
    // 填充文件元数据
    populate_file_meta(arrow_schema.clone(), vec![meta_batch], &mut file_meta).await?;
=======
    // write parquet file
    let mut buf_parquet = Vec::new();
    let bf_fields =
        if CONFIG.common.traces_bloom_filter_enabled && stream_type == StreamType::Traces {
            Some(vec![COLUMN_TRACE_ID])
        } else {
            None
        };
    let mut writer = new_parquet_writer(
        &mut buf_parquet,
        &arrow_schema,
        file_meta.records as u64,
        bf_fields,
    );
    for batch in batches {
        writer.write(&batch)?;
    }
    writer.close()?;
    file_meta.compressed_size = buf_parquet.len() as i64;
>>>>>>> 6bde6296

    // 检查schema是否发生变化  并在合并后写入DB
    schema_evolution(
        org_id,
        stream_name,
        stream_type,
        arrow_schema,
        file_meta.min_ts,
    )
        .await;

    let new_file_name =
        super::generate_storage_file_name(org_id, stream_type, stream_name, file_name);
    match storage::put(&new_file_name, bytes::Bytes::from(buf_parquet)).await {
        Ok(_output) => {
            log::info!("[JOB] disk file upload succeeded: {}", new_file_name);
            Ok((new_file_name, file_meta, stream_type))
        }
        Err(err) => {
            log::error!("[JOB] disk file upload error: {:?}", err);
            Err(anyhow::anyhow!(err))
        }
    }
}<|MERGE_RESOLUTION|>--- conflicted
+++ resolved
@@ -52,12 +52,9 @@
 /*
  * upload compressed files to storage & delete moved files from local
  */
-<<<<<<< HEAD
 async fn move_files_to_storage() -> Result<(), anyhow::Error> {
     // 找到数据文件目录
-=======
 pub async fn move_files_to_storage() -> Result<(), anyhow::Error> {
->>>>>>> 6bde6296
     let wal_dir = Path::new(&CONFIG.common.data_wal_dir)
         .canonicalize()
         .unwrap();
@@ -98,10 +95,8 @@
             file_name = file_name.replace('_', "/");
         }
 
-<<<<<<< HEAD
         // check the file is using for write  定期搬运 但是要跳过还在写入的文件
         if wal::check_in_use(&org_id, &stream_name, stream_type, &file_name) {
-=======
         // check the file is using for write
         if wal::check_in_use(
             StreamParams::new(&org_id, &stream_name, stream_type),
@@ -109,7 +104,6 @@
         )
         .await
         {
->>>>>>> 6bde6296
             // println!("file is using for write, skip, {}", file_name);
             continue;
         }
@@ -271,7 +265,6 @@
     // 生成schema对象
     let arrow_schema = Arc::new(inferred_schema);
 
-<<<<<<< HEAD
     // 原本在本地是json格式数据文件  在存入storage时 做了优化 变成了parquet文件
 
     let mut meta_batch = vec![];
@@ -287,9 +280,7 @@
     let mut writer = new_writer(&mut buf_parquet, &arrow_schema, None, bf_fields);
 
     // 这是正常情况 代表json格式是有效的  往OO中写入的数据文件 基本都是json格式   arrow-json包具备 json<->arrow之间的转换能力
-=======
     let mut batches = vec![];
->>>>>>> 6bde6296
     if res_records.is_empty() {
         file.seek(SeekFrom::Start(0)).unwrap();
         let json_reader = BufReader::new(&file);
@@ -323,18 +314,13 @@
         max_ts: 0,
         records: 0,
         original_size: file_size as i64,
-<<<<<<< HEAD
         compressed_size: buf_parquet.len() as i64,  // 写入的数据会存储在该容器中  并且在按照parquet写入时 会针对同列自动压缩
-=======
         compressed_size: 0,
->>>>>>> 6bde6296
     };
     populate_file_meta(arrow_schema.clone(), vec![batches.to_vec()], &mut file_meta).await?;
 
-<<<<<<< HEAD
     // 填充文件元数据
     populate_file_meta(arrow_schema.clone(), vec![meta_batch], &mut file_meta).await?;
-=======
     // write parquet file
     let mut buf_parquet = Vec::new();
     let bf_fields =
@@ -354,7 +340,6 @@
     }
     writer.close()?;
     file_meta.compressed_size = buf_parquet.len() as i64;
->>>>>>> 6bde6296
 
     // 检查schema是否发生变化  并在合并后写入DB
     schema_evolution(
