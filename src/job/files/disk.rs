--- conflicted
+++ resolved
@@ -122,12 +122,7 @@
                 &stream_name,
                 file
             );
-<<<<<<< HEAD
-            // 删除文件
-            if let Err(e) = fs::remove_file(&local_file) {
-=======
             if let Err(e) = tokio::fs::remove_file(&local_file).await {
->>>>>>> c5581bf1
                 log::error!(
                     "[JOB] Failed to remove disk file from disk: {}, {}",
                     local_file,
@@ -163,12 +158,7 @@
                 return Ok(());
             }
 
-<<<<<<< HEAD
-            // 既然该文件已经存储在远端了 并且在DB下留下痕迹  也已经加载到内存中了  就可以从wal目录下删除了
-            let ret = fs::remove_file(&local_file);
-=======
             let ret = tokio::fs::remove_file(&local_file).await;
->>>>>>> c5581bf1
             if let Err(e) = ret {
                 log::error!(
                     "[JOB] Failed to remove disk file from disk: {}, {}",
@@ -217,12 +207,7 @@
     let file_size = file_meta.len();
     log::info!("[JOB] File upload begin: disk: {}", path_str);
     if file_size == 0 {
-<<<<<<< HEAD
-        // 忽略无效文件
-        if let Err(e) = fs::remove_file(path_str) {
-=======
         if let Err(e) = tokio::fs::remove_file(path_str).await {
->>>>>>> c5581bf1
             log::error!(
                 "[JOB] Failed to remove disk file from disk: {}, {}",
                 path_str,
