// Copyright 2023 Zinc Labs Inc.
//
// Licensed under the Apache License, Version 2.0 (the "License");
// you may not use this file except in compliance with the License.
// You may obtain a copy of the License at
//
//     http://www.apache.org/licenses/LICENSE-2.0
//
// Unless required by applicable law or agreed to in writing, software
// distributed under the License is distributed on an "AS IS" BASIS,
// WITHOUT WARRANTIES OR CONDITIONS OF ANY KIND, either express or implied.
// See the License for the specific language governing permissions and
// limitations under the License.

use regex::Regex;

use crate::common::{
    infra::{
        cluster,
        config::{CONFIG, INSTANCE_ID, SYSLOG_ENABLED},
        file_list as infra_file_list, ider,
    },
    meta::{organization::DEFAULT_ORG, user::UserRequest},
    utils::file::clean_empty_dirs,
};
use crate::service::{compact::stats::update_stats_from_file_list, db, users};

mod alert_manager;
mod compact;
pub(crate) mod file_list;
pub(crate) mod files;
mod metrics;
mod prom;
mod stats;
pub(crate) mod syslog_server;
mod telemetry;

/**
* 负责各个后台任务的引导工作
*/
pub async fn init() -> Result<(), anyhow::Error> {
<<<<<<< HEAD
    // init db   初始化元数据数据库
    infra_db::create_table().await?;

=======
>>>>>>> 6bde6296
    let email_regex = Regex::new(
        r"^([a-z0-9_+]([a-z0-9_+.-]*[a-z0-9_+])?)@([a-z0-9]+([\-\.]{1}[a-z0-9]+)*\.[a-z]{2,6})",
    )
    .expect("Email regex is valid");

    // init root user  确保至少有一个root角色的用户
    if !db::user::root_user_exists().await {
        if CONFIG.auth.root_user_email.is_empty()
            || !email_regex.is_match(&CONFIG.auth.root_user_email)
            || CONFIG.auth.root_user_password.is_empty()
        {
            panic!("Please set root user email-id & password using ZO_ROOT_USER_EMAIL & ZO_ROOT_USER_PASSWORD environment variables. This can also indicate an invalid email ID. Email ID must comply with ([a-z0-9_+]([a-z0-9_+.-]*[a-z0-9_+])?)@([a-z0-9]+([\\-\\.]{{1}}[a-z0-9]+)*\\.[a-z]{{2,6}})");
        }

        // 默认用户入库
        let _ = users::post_user(
            DEFAULT_ORG,
            UserRequest {
                email: CONFIG.auth.root_user_email.clone(),
                password: CONFIG.auth.root_user_password.clone(),
                role: crate::common::meta::user::UserRole::Root,
                first_name: "root".to_owned(),
                last_name: "".to_owned(),
            },
        )
        .await;
    }

    // cache users  监控user表的变化 并同步缓存
    tokio::task::spawn(async move { db::user::watch().await });
    // 只能监控增量数据 所以现在要先加载原始数据
    db::user::cache().await.expect("user cache failed");

    //set instance id   从DB中查询实例id  没有的话产生一个并插入     整个集群看来是共享一个实例id的 第一个节点设置后 后面的节点就能读取到了 也就不需要再产生和设置了
    let instance_id = match db::get_instance().await {
        Ok(Some(instance)) => instance,
        Ok(None) | Err(_) => {
            let id = ider::generate();
            let _ = db::set_instance(&id).await;
            id
        }
    };
    INSTANCE_ID.insert("instance_id".to_owned(), instance_id);

    // check version  设置 kv存储的版本
    db::version::set().await.expect("db version set failed");

    // Router doesn't need to initialize job   路由节点 不需要开启后台任务
    if cluster::is_router(&cluster::LOCAL_NODE_ROLE) {
        return Ok(());
    }

    // telemetry run  TODO 先忽略链路追踪相关的
    if CONFIG.common.telemetry_enabled {
        tokio::task::spawn(async move { telemetry::run().await });
    }

    // initialize metadata watcher  开始为各种元数据设置监听器
    tokio::task::spawn(async move { db::schema::watch().await });
    tokio::task::spawn(async move { db::functions::watch().await });
    // 监听stream数据清理
    tokio::task::spawn(async move { db::compact::retention::watch().await });
    // TODO
    tokio::task::spawn(async move { db::metrics::watch_prom_cluster_leader().await });
    tokio::task::spawn(async move { db::alerts::templates::watch().await });
    tokio::task::spawn(async move { db::alerts::destinations::watch().await });
    // 监听告警
    tokio::task::spawn(async move { db::alerts::watch().await });
    // 监听触发器
    tokio::task::spawn(async move { db::triggers::watch().await });
    tokio::task::yield_now().await; // yield let other tasks run

    // cache core metadata   现在从DB中加载数据并填充到缓存中
    db::schema::cache().await.expect("stream cache failed");
    db::functions::cache()
        .await
        .expect("functions cache failed");
    db::compact::retention::cache()
        .await
        .expect("compact delete cache failed");
    db::metrics::cache_prom_cluster_leader()
        .await
        .expect("prom cluster leader cache failed");

    // cache alerts
    db::alerts::templates::cache()
        .await
        .expect("alerts templates cache failed");
    db::alerts::destinations::cache()
        .await
        .expect("alerts destinations cache failed");
    db::alerts::cache().await.expect("alerts cache failed");
    db::triggers::cache()
        .await
        .expect("alerts triggers cache failed");

    // TODO syslog先忽略
    db::syslog::cache().await.expect("syslog cache failed");
    db::syslog::cache_syslog_settings()
        .await
        .expect("syslog settings cache failed");

<<<<<<< HEAD
    // cache file list   上面创建的是元数据
    infra_file_list::create_table().await?;

    // 从storage拉取文件清单   在解析出数据文件后 同步到本地的DB
=======
    // cache file list
>>>>>>> 6bde6296
    if !CONFIG.common.meta_store_external
        && (cluster::is_querier(&cluster::LOCAL_NODE_ROLE)
            || cluster::is_compactor(&cluster::LOCAL_NODE_ROLE))
    {
        // force 代表强制更新
        db::file_list::remote::cache("", false)
            .await
            .expect("file list remote cache failed");
<<<<<<< HEAD
        // TODO 先忽略统计数据
        db::file_list::remote::cache_stats()
=======
        update_stats_from_file_list()
>>>>>>> 6bde6296
            .await
            .expect("file list remote calculate stats failed");
    }

    // 为file_list表创建索引    如果不需要从storage同步 那么本地DB应该已经有数据了  (storage应该是全局的 本地DB是只有写入本节点的)
    infra_file_list::create_table_index().await?;
    db::file_list::remote::cache_stats()
        .await
        .expect("Load stream stats failed");

    // check wal directory  本节点支持写入数据
    if cluster::is_ingester(&cluster::LOCAL_NODE_ROLE) {
        // create wal dir  创建wal目录
        std::fs::create_dir_all(&CONFIG.common.data_wal_dir)?;
        // clean empty sub dirs  清理下级目录
        clean_empty_dirs(&CONFIG.common.data_wal_dir)?;
    }

    // 开启一些后台任务
    tokio::task::spawn(async move { files::run().await });   // 定期将wal磁盘文件 和 wal内存文件同步到 storage 并更新file_list 以及通知到集群中其他节点
    tokio::task::spawn(async move { file_list::run().await });  // 将记录file_list变化的wal文件推送到 storage 并定期再加载storage的file_list文件 同步到DB 这样集群中所有节点会最终一致
    tokio::task::spawn(async move { stats::run().await });
    tokio::task::spawn(async move { compact::run().await });  // 定期压缩/删除数据文件和file_list
    tokio::task::spawn(async move { metrics::run().await });
    tokio::task::spawn(async move { prom::run().await });
    tokio::task::spawn(async move { alert_manager::run().await });   // 根据触发器信息 定期监控stream的状况 当满足条件时产生alert并进行通知

    // Shouldn't serve request until initialization finishes
    log::info!("Job initialization complete");

    // Syslog server start TODO
    tokio::task::spawn(async move { db::syslog::watch().await });
    tokio::task::spawn(async move { db::syslog::watch_syslog_settings().await });

    let start_syslog = *SYSLOG_ENABLED.read();
    if start_syslog {
        syslog_server::run(start_syslog, true)
            .await
            .expect("syslog server run failed");
    }

    Ok(())
}<|MERGE_RESOLUTION|>--- conflicted
+++ resolved
@@ -39,12 +39,6 @@
 * 负责各个后台任务的引导工作
 */
 pub async fn init() -> Result<(), anyhow::Error> {
-<<<<<<< HEAD
-    // init db   初始化元数据数据库
-    infra_db::create_table().await?;
-
-=======
->>>>>>> 6bde6296
     let email_regex = Regex::new(
         r"^([a-z0-9_+]([a-z0-9_+.-]*[a-z0-9_+])?)@([a-z0-9]+([\-\.]{1}[a-z0-9]+)*\.[a-z]{2,6})",
     )
@@ -147,14 +141,7 @@
         .await
         .expect("syslog settings cache failed");
 
-<<<<<<< HEAD
-    // cache file list   上面创建的是元数据
-    infra_file_list::create_table().await?;
-
-    // 从storage拉取文件清单   在解析出数据文件后 同步到本地的DB
-=======
     // cache file list
->>>>>>> 6bde6296
     if !CONFIG.common.meta_store_external
         && (cluster::is_querier(&cluster::LOCAL_NODE_ROLE)
             || cluster::is_compactor(&cluster::LOCAL_NODE_ROLE))
@@ -163,17 +150,10 @@
         db::file_list::remote::cache("", false)
             .await
             .expect("file list remote cache failed");
-<<<<<<< HEAD
-        // TODO 先忽略统计数据
-        db::file_list::remote::cache_stats()
-=======
         update_stats_from_file_list()
->>>>>>> 6bde6296
             .await
             .expect("file list remote calculate stats failed");
     }
-
-    // 为file_list表创建索引    如果不需要从storage同步 那么本地DB应该已经有数据了  (storage应该是全局的 本地DB是只有写入本节点的)
     infra_file_list::create_table_index().await?;
     db::file_list::remote::cache_stats()
         .await
