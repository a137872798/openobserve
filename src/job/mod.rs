--- conflicted
+++ resolved
@@ -142,19 +142,6 @@
         .expect("syslog settings cache failed");
 
     // cache file list
-<<<<<<< HEAD
-    if !CONFIG.common.meta_store_external
-        && (cluster::is_querier(&cluster::LOCAL_NODE_ROLE)
-            || cluster::is_compactor(&cluster::LOCAL_NODE_ROLE))
-    {
-        // force 代表强制更新
-        db::file_list::remote::cache("", false)
-            .await
-            .expect("file list remote cache failed");
-        update_stats_from_file_list()
-            .await
-            .expect("file list remote calculate stats failed");
-=======
     if !CONFIG.common.meta_store_external {
         if cluster::is_ingester(&cluster::LOCAL_NODE_ROLE) {
             // load the wal file_list into memory
@@ -172,7 +159,6 @@
                 .await
                 .expect("file list remote calculate stats failed");
         }
->>>>>>> d1b22fe9
     }
     infra_file_list::create_table_index().await?;
     infra_file_list::set_initialised().await?;
