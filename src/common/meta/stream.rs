--- conflicted
+++ resolved
@@ -27,10 +27,6 @@
 
 use super::prom::Metadata;
 
-<<<<<<< HEAD
-// 本身没有直接关联文件
-=======
->>>>>>> d1b22fe9
 #[derive(Clone, Debug, Serialize, Deserialize, ToSchema)]
 pub struct Stream {
     pub name: String,
