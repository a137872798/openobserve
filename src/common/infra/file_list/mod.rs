// Copyright 2023 Zinc Labs Inc.
//
// Licensed under the Apache License, Version 2.0 (the "License");
// you may not use this file except in compliance with the License.
// You may obtain a copy of the License at
//
//     http://www.apache.org/licenses/LICENSE-2.0
//
// Unless required by applicable law or agreed to in writing, software
// distributed under the License is distributed on an "AS IS" BASIS,
// WITHOUT WARRANTIES OR CONDITIONS OF ANY KIND, either express or implied.
// See the License for the specific language governing permissions and
// limitations under the License.

use async_trait::async_trait;
use aws_sdk_dynamodb::types::AttributeValue;
use once_cell::sync::Lazy;
use std::collections::HashMap;

use crate::common::{
    infra::{
        config::CONFIG,
        errors::{Error, Result},
    },
    meta::{
        common::{FileKey, FileMeta},
        meta_store::MetaStore,
        stream::{PartitionTimeLevel, StreamStats},
        StreamType,
    },
};

pub mod dynamo;
pub mod postgres;
pub mod sqlite;

static CLIENT: Lazy<Box<dyn FileList>> = Lazy::new(connect);

pub fn connect() -> Box<dyn FileList> {
    match CONFIG.common.meta_store.as_str().into() {
        MetaStore::Sled => Box::<sqlite::SqliteFileList>::default(),
        MetaStore::Sqlite => Box::<sqlite::SqliteFileList>::default(),
        MetaStore::Etcd => Box::<sqlite::SqliteFileList>::default(),
        MetaStore::DynamoDB => Box::<dynamo::DynamoFileList>::default(),
        MetaStore::PostgreSQL => Box::<postgres::PostgresFileList>::default(),
    }
}

// 这是一个文件管理系统的特征对象
#[async_trait]
pub trait FileList: Sync + Send + 'static {
<<<<<<< HEAD
    // 添加新文件
=======
    async fn create_table(&self) -> Result<()>;
    async fn create_table_index(&self) -> Result<()>;
    async fn set_initialised(&self) -> Result<()>;
    async fn get_initialised(&self) -> Result<bool>;
>>>>>>> d1b22fe9
    async fn add(&self, file: &str, meta: &FileMeta) -> Result<()>;
    // 移除文件
    async fn remove(&self, file: &str) -> Result<()>;
    // 批量添加文件    fileList的add 对应的是一个数据文件 (不是一个文件目录 如果是文件目录 那么展开来里面还有一组数据文件)
    async fn batch_add(&self, files: &[FileKey]) -> Result<()>;
    // 批量移除文件
    async fn batch_remove(&self, files: &[String]) -> Result<()>;
    async fn get(&self, file: &str) -> Result<FileMeta>;
    async fn contains(&self, file: &str) -> Result<bool>;
    // 列举所有文件
    async fn list(&self) -> Result<Vec<(String, FileMeta)>>;
    async fn query(
        &self,
        org_id: &str,
        stream_type: StreamType,
        stream_name: &str,
        time_level: PartitionTimeLevel,
        time_range: (i64, i64),
    ) -> Result<Vec<(String, FileMeta)>>;
    async fn get_max_pk_value(&self) -> Result<i64>;
    async fn stats(
        &self,
        org_id: &str,
        stream_type: Option<StreamType>,
        stream_name: Option<&str>,
        pk_value: Option<(i64, i64)>,
    ) -> Result<Vec<(String, StreamStats)>>;
    async fn get_stream_stats(
        &self,
        org_id: &str,
        stream_type: Option<StreamType>,
        stream_name: Option<&str>,
    ) -> Result<Vec<(String, StreamStats)>>;
    async fn set_stream_stats(&self, org_id: &str, streams: &[(String, StreamStats)])
        -> Result<()>;
    async fn reset_stream_stats(&self) -> Result<()>;
    async fn reset_stream_stats_min_ts(
        &self,
        org_id: &str,
        stream: &str,
        min_ts: i64,
    ) -> Result<()>;
    async fn len(&self) -> usize;
    async fn is_empty(&self) -> bool;
    async fn clear(&self) -> Result<()>;
}

pub async fn create_table() -> Result<()> {
    CLIENT.create_table().await
}

pub async fn create_table_index() -> Result<()> {
    CLIENT.create_table_index().await
}

pub async fn set_initialised() -> Result<()> {
    CLIENT.set_initialised().await
}

pub async fn get_initialised() -> Result<bool> {
    CLIENT.get_initialised().await
}

#[inline]
pub async fn add(file: &str, meta: &FileMeta) -> Result<()> {
    CLIENT.add(file, meta).await
}

#[inline]
pub async fn remove(file: &str) -> Result<()> {
    CLIENT.remove(file).await
}

#[inline]
pub async fn batch_add(files: &[FileKey]) -> Result<()> {
    CLIENT.batch_add(files).await
}

#[inline]
pub async fn batch_remove(files: &[String]) -> Result<()> {
    CLIENT.batch_remove(files).await
}

#[inline]
pub async fn get(file: &str) -> Result<FileMeta> {
    CLIENT.get(file).await
}

#[inline]
pub async fn contains(file: &str) -> Result<bool> {
    CLIENT.contains(file).await
}

// 列举所有文件
#[inline]
pub async fn list() -> Result<Vec<(String, FileMeta)>> {
    CLIENT.list().await
}

#[inline]
pub async fn query(
    org_id: &str,
    stream_type: StreamType,
    stream_name: &str,
    time_level: PartitionTimeLevel,
    time_range: (i64, i64),
) -> Result<Vec<(String, FileMeta)>> {
    CLIENT
        .query(org_id, stream_type, stream_name, time_level, time_range)
        .await
}

#[inline]
pub async fn get_max_pk_value() -> Result<i64> {
    CLIENT.get_max_pk_value().await
}

#[inline]
pub async fn stats(
    org_id: &str,
    stream_type: Option<StreamType>,
    stream_name: Option<&str>,
    pk_value: Option<(i64, i64)>,
) -> Result<Vec<(String, StreamStats)>> {
    CLIENT
        .stats(org_id, stream_type, stream_name, pk_value)
        .await
}

#[inline]
pub async fn get_stream_stats(
    org_id: &str,
    stream_type: Option<StreamType>,
    stream_name: Option<&str>,
) -> Result<Vec<(String, StreamStats)>> {
    CLIENT
        .get_stream_stats(org_id, stream_type, stream_name)
        .await
}

#[inline]
pub async fn set_stream_stats(org_id: &str, streams: &[(String, StreamStats)]) -> Result<()> {
    CLIENT.set_stream_stats(org_id, streams).await
}

#[inline]
pub async fn reset_stream_stats() -> Result<()> {
    CLIENT.reset_stream_stats().await
}

#[inline]
pub async fn reset_stream_stats_min_ts(org_id: &str, stream: &str, min_ts: i64) -> Result<()> {
    CLIENT
        .reset_stream_stats_min_ts(org_id, stream, min_ts)
        .await
}

#[inline]
pub async fn len() -> usize {
    CLIENT.len().await
}

#[inline]
pub async fn is_empty() -> bool {
    CLIENT.is_empty().await
}

#[inline]
pub async fn clear() -> Result<()> {
    CLIENT.clear().await
}

/// parse file key to get stream_key, date_key, file_name
pub fn parse_file_key_columns(key: &str) -> Result<(String, String, String)> {
    // eg: files/default/logs/olympics/2022/10/03/10/6982652937134804993_1.parquet
    let columns = key.splitn(9, '/').collect::<Vec<&str>>();
    if columns.len() < 9 {
        return Err(Error::Message(format!(
            "[file_list] Invalid file path: {}",
            key
        )));
    }
    // let _ = columns[0].to_string(); // files/
    let stream_key = format!("{}/{}/{}", columns[1], columns[2], columns[3]);
    let date_key = format!(
        "{}/{}/{}/{}",
        columns[4], columns[5], columns[6], columns[7]
    );
    let file_name = columns[8].to_string();
    Ok((stream_key, date_key, file_name))
}

#[derive(Debug, Clone, PartialEq, sqlx::FromRow)]
pub struct FileRecord {
    pub stream: String,
    pub date: String,
    pub file: String,
    pub deleted: bool,
    pub min_ts: i64,
    pub max_ts: i64,
    pub records: i64,
    pub original_size: i64,
    pub compressed_size: i64,
}

impl From<&FileRecord> for FileMeta {
    fn from(record: &FileRecord) -> Self {
        Self {
            min_ts: record.min_ts,
            max_ts: record.max_ts,
            records: record.records,
            original_size: record.original_size,
            compressed_size: record.compressed_size,
        }
    }
}

#[derive(Debug, Clone, PartialEq, sqlx::FromRow)]
pub struct StatsRecord {
    pub stream: String,
    pub file_num: i64,
    pub min_ts: i64,
    pub max_ts: i64,
    pub records: i64,
    pub original_size: i64,
    pub compressed_size: i64,
}

impl From<&StatsRecord> for StreamStats {
    fn from(record: &StatsRecord) -> Self {
        Self {
            created_at: 0,
            doc_time_min: record.min_ts,
            doc_time_max: record.max_ts,
            doc_num: record.records,
            file_num: record.file_num,
            storage_size: record.original_size as f64,
            compressed_size: record.compressed_size as f64,
        }
    }
}

impl From<&HashMap<String, AttributeValue>> for StatsRecord {
    fn from(data: &HashMap<String, AttributeValue>) -> Self {
        StatsRecord {
            stream: data.get("stream").unwrap().as_s().unwrap().to_string(),
            file_num: data
                .get("file_num")
                .unwrap()
                .as_n()
                .unwrap()
                .parse::<i64>()
                .unwrap(),
            min_ts: data
                .get("min_ts")
                .unwrap()
                .as_n()
                .unwrap()
                .parse::<i64>()
                .unwrap(),
            max_ts: data
                .get("max_ts")
                .unwrap()
                .as_n()
                .unwrap()
                .parse::<i64>()
                .unwrap(),
            records: data
                .get("records")
                .unwrap()
                .as_n()
                .unwrap()
                .parse::<i64>()
                .unwrap(),
            original_size: data
                .get("original_size")
                .unwrap()
                .as_n()
                .unwrap()
                .parse::<i64>()
                .unwrap(),
            compressed_size: data
                .get("compressed_size")
                .unwrap()
                .as_n()
                .unwrap()
                .parse::<i64>()
                .unwrap(),
        }
    }
}<|MERGE_RESOLUTION|>--- conflicted
+++ resolved
@@ -49,14 +49,10 @@
 // 这是一个文件管理系统的特征对象
 #[async_trait]
 pub trait FileList: Sync + Send + 'static {
-<<<<<<< HEAD
-    // 添加新文件
-=======
     async fn create_table(&self) -> Result<()>;
     async fn create_table_index(&self) -> Result<()>;
     async fn set_initialised(&self) -> Result<()>;
     async fn get_initialised(&self) -> Result<bool>;
->>>>>>> d1b22fe9
     async fn add(&self, file: &str, meta: &FileMeta) -> Result<()>;
     // 移除文件
     async fn remove(&self, file: &str) -> Result<()>;
