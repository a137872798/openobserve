// Copyright 2023 Zinc Labs Inc.
//
// Licensed under the Apache License, Version 2.0 (the "License");
// you may not use this file except in compliance with the License.
// You may obtain a copy of the License at
//
//     http://www.apache.org/licenses/LICENSE-2.0
//
// Unless required by applicable law or agreed to in writing, software
// distributed under the License is distributed on an "AS IS" BASIS,
// WITHOUT WARRANTIES OR CONDITIONS OF ANY KIND, either express or implied.
// See the License for the specific language governing permissions and
// limitations under the License.

use ahash::AHashMap;
use dashmap::{DashMap, DashSet};
use datafusion::arrow::datatypes::Schema;
use dotenv_config::EnvConfig;
use dotenvy::dotenv;
use itertools::chain;
use once_cell::sync::Lazy;
use parking_lot::RwLock;
use reqwest::Client;
use std::{path::Path, sync::Arc, time::Duration};
use sysinfo::{DiskExt, SystemExt};
use vector_enrichment::TableRegistry;

use crate::common::{
    meta::{
        alert::{AlertDestination, AlertList, DestinationTemplate, Trigger, TriggerTimer},
        functions::{StreamFunctionsList, Transform},
        prom::ClusterLeader,
        syslog::SyslogRoute,
        user::User,
    },
    utils::{cgroup, file::get_file_meta},
};
use crate::service::enrichment::StreamTable;

pub type FxIndexMap<K, V> = indexmap::IndexMap<K, V, ahash::RandomState>;
pub type FxIndexSet<K> = indexmap::IndexSet<K, ahash::RandomState>;
pub type RwHashMap<K, V> = DashMap<K, V, ahash::RandomState>;
pub type RwHashSet<K> = DashSet<K, ahash::RandomState>;
pub type RwAHashMap<K, V> = tokio::sync::RwLock<AHashMap<K, V>>;

pub static VERSION: &str = env!("GIT_VERSION");
pub static COMMIT_HASH: &str = env!("GIT_COMMIT_HASH");
pub static BUILD_DATE: &str = env!("GIT_BUILD_DATE");

pub const SIZE_IN_MB: f64 = 1024.0 * 1024.0;
pub const PARQUET_BATCH_SIZE: usize = 8 * 1024;
pub const PARQUET_PAGE_SIZE: usize = 1024 * 1024;
pub const PARQUET_MAX_ROW_GROUP_SIZE: usize = 1024 * 1024;

pub const HAS_FUNCTIONS: bool = true;
pub const FILE_EXT_JSON: &str = ".json";
pub const FILE_EXT_PARQUET: &str = ".parquet";
pub const COLUMN_TRACE_ID: &str = "trace_id";

const SQL_FULL_TEXT_SEARCH_FIELDS: [&str; 7] =
    ["log", "message", "msg", "content", "data", "events", "json"];

pub static SQL_FULL_TEXT_SEARCH_FIELDS_EXTRA: Lazy<Vec<String>> = Lazy::new(|| {
    chain(
        SQL_FULL_TEXT_SEARCH_FIELDS.iter().map(|s| s.to_string()),
        CONFIG
            .common
            .feature_fulltext_extra_fields
            .split(',')
            .filter_map(|s| {
                let s = s.trim();
                if s.is_empty() {
                    None
                } else {
                    Some(s.to_string())
                }
            }),
    )
    .collect()
});

pub static CONFIG: Lazy<Config> = Lazy::new(init);

// 缓存实例id 整个集群唯一
pub static INSTANCE_ID: Lazy<RwHashMap<String, String>> = Lazy::new(Default::default);

pub static TELEMETRY_CLIENT: Lazy<segment::HttpClient> = Lazy::new(|| {
    segment::HttpClient::new(
        Client::builder()
            .connect_timeout(Duration::new(10, 0))
            .build()
            .unwrap(),
        CONFIG.common.telemetry_url.clone(),
    )
});

// global cache variables
pub static KVS: Lazy<RwHashMap<String, bytes::Bytes>> = Lazy::new(Default::default);

// 存储每个stream出现过的所有schema
pub static STREAM_SCHEMAS: Lazy<RwHashMap<String, Vec<Schema>>> = Lazy::new(Default::default);


pub static STREAM_FUNCTIONS: Lazy<RwHashMap<String, StreamFunctionsList>> =
    Lazy::new(DashMap::default);
// 有2种函数 一种关联到stream上 对应STREAM_FUNCTIONS  还有种不用关联stream 存放在这里
pub static QUERY_FUNCTIONS: Lazy<RwHashMap<String, Transform>> = Lazy::new(DashMap::default);

// 缓存了每个用户
pub static USERS: Lazy<RwHashMap<String, User>> = Lazy::new(DashMap::default);
pub static ROOT_USER: Lazy<RwHashMap<String, User>> = Lazy::new(DashMap::default);
pub static PASSWORD_HASH: Lazy<RwHashMap<String, String>> = Lazy::new(DashMap::default);
pub static METRIC_CLUSTER_MAP: Lazy<Arc<RwAHashMap<String, Vec<String>>>> =
    Lazy::new(|| Arc::new(tokio::sync::RwLock::new(AHashMap::new())));
pub static METRIC_CLUSTER_LEADER: Lazy<Arc<RwAHashMap<String, ClusterLeader>>> =
    Lazy::new(|| Arc::new(tokio::sync::RwLock::new(AHashMap::new())));
pub static STREAM_ALERTS: Lazy<RwHashMap<String, AlertList>> = Lazy::new(DashMap::default);
pub static TRIGGERS: Lazy<RwHashMap<String, Trigger>> = Lazy::new(DashMap::default);
pub static TRIGGERS_IN_PROCESS: Lazy<RwHashMap<String, TriggerTimer>> = Lazy::new(DashMap::default);
pub static ALERTS_TEMPLATES: Lazy<RwHashMap<String, DestinationTemplate>> =
    Lazy::new(Default::default);
pub static ALERTS_DESTINATIONS: Lazy<RwHashMap<String, AlertDestination>> =
    Lazy::new(Default::default);
pub static SYSLOG_ROUTES: Lazy<RwHashMap<String, SyslogRoute>> = Lazy::new(Default::default);
pub static SYSLOG_ENABLED: Lazy<Arc<RwLock<bool>>> = Lazy::new(|| Arc::new(RwLock::new(false)));
pub static ENRICHMENT_TABLES: Lazy<RwHashMap<String, StreamTable>> = Lazy::new(Default::default);
pub static ENRICHMENT_REGISTRY: Lazy<Arc<TableRegistry>> =
    Lazy::new(|| Arc::new(TableRegistry::default()));
pub static LOCAL_SCHEMA_LOCKER: Lazy<RwHashMap<String, tokio::sync::RwLock<bool>>> =
    Lazy::new(|| Arc::new(Default::default)());

#[derive(EnvConfig)]
pub struct Config {
    pub auth: Auth,
    pub http: Http,
    pub grpc: Grpc,
    pub route: Route,
    pub common: Common,
    pub limit: Limit,
    pub compact: Compact,
    pub memory_cache: MemoryCache,
    pub disk_cache: DiskCache,
    pub log: Log,
    pub etcd: Etcd,
    pub sled: Sled,
    pub dynamo: Dynamo,
    pub s3: S3,
    pub tcp: TCP,
    pub prom: Prometheus,
    pub profiling: Pyroscope,
}

/**
 * 暴露给grafana的地址/端口
 */
#[derive(EnvConfig)]
pub struct Pyroscope {
    #[env_config(
        name = "ZO_PROF_PYROSCOPE_SERVER_URL",
        default = "http://localhost:4040"
    )]
    pub pyroscope_server_url: String,
    #[env_config(name = "ZO_PROF_PYROSCOPE_PROJECT_NAME", default = "openobserve")]
    pub pyroscope_project_name: String,
}

#[derive(EnvConfig)]
pub struct Auth {
    #[env_config(name = "ZO_ROOT_USER_EMAIL")]
    pub root_user_email: String,
    #[env_config(name = "ZO_ROOT_USER_PASSWORD")]
    pub root_user_password: String,
}

#[derive(EnvConfig)]
pub struct Http {
    #[env_config(name = "ZO_HTTP_PORT", default = 5080)]
    pub port: u16,
    #[env_config(name = "ZO_HTTP_ADDR", default = "")]
    pub addr: String,
    #[env_config(name = "ZO_HTTP_IPV6_ENABLED", default = false)]
    pub ipv6_enabled: bool,
}

#[derive(EnvConfig)]
pub struct Grpc {
    #[env_config(name = "ZO_GRPC_PORT", default = 5081)]
    pub port: u16,
    #[env_config(name = "ZO_GRPC_ADDR", default = "")]
    pub addr: String,
    #[env_config(name = "ZO_GRPC_ORG_HEADER_KEY", default = "organization")]
    pub org_header_key: String,
    #[env_config(name = "ZO_GRPC_STREAM_HEADER_KEY", default = "stream-name")]
    pub stream_header_key: String,
    #[env_config(name = "ZO_INTERNAL_GRPC_TOKEN", default = "")]
    pub internal_grpc_token: String,
}

#[derive(EnvConfig)]
pub struct TCP {
    #[env_config(name = "ZO_TCP_PORT", default = 5514)]
    pub tcp_port: u16,
    #[env_config(name = "ZO_UDP_PORT", default = 5514)]
    pub udp_port: u16,
}

#[derive(EnvConfig)]
pub struct Route {
    #[env_config(name = "ZO_ROUTE_TIMEOUT", default = 600)]
    pub timeout: u64,
}

#[derive(EnvConfig)]
pub struct Common {
    #[env_config(name = "ZO_LOCAL_MODE", default = true)]
    pub local_mode: bool,
    // ZO_LOCAL_MODE_STORAGE is ignored when ZO_LOCAL_MODE is set to false
    #[env_config(name = "ZO_LOCAL_MODE_STORAGE", default = "disk")]
    pub local_mode_storage: String,
    #[env_config(name = "ZO_META_STORE", default = "")]
    pub meta_store: String,
    // 为false时 就需要从storage上拉取file_list
    pub meta_store_external: bool, // external storage no need sync file_list to s3
    #[env_config(name = "ZO_META_POSTGRES_DSN", default = "")]
    pub meta_postgres_dsn: String,
    #[env_config(name = "ZO_NODE_ROLE", default = "all")]
    pub node_role: String,
    #[env_config(name = "ZO_CLUSTER_NAME", default = "zo1")]
    pub cluster_name: String,
    #[env_config(name = "ZO_INSTANCE_NAME", default = "")]
    pub instance_name: String,
    #[env_config(name = "ZO_DATA_DIR", default = "./data/openobserve/")]
    pub data_dir: String,
    #[env_config(name = "ZO_DATA_WAL_DIR", default = "")] // ./data/openobserve/wal/
    pub data_wal_dir: String,
    #[env_config(name = "ZO_DATA_STREAM_DIR", default = "")] // ./data/openobserve/stream/
    pub data_stream_dir: String,
    #[env_config(name = "ZO_DATA_DB_DIR", default = "")] // ./data/openobserve/db/
    pub data_db_dir: String,
    #[env_config(name = "ZO_DATA_CACHE_DIR", default = "")] // ./data/openobserve/cache/
    pub data_cache_dir: String,
    #[env_config(name = "ZO_BASE_URI", default = "")]
    pub base_uri: String,
    #[env_config(name = "ZO_WAL_MEMORY_MODE_ENABLED", default = false)]  // 代表使用内存模拟文件
    pub wal_memory_mode_enabled: bool,
    #[env_config(name = "ZO_WAL_LINE_MODE_ENABLED", default = true)]
    pub wal_line_mode_enabled: bool,
    #[env_config(name = "ZO_PARQUET_COMPRESSION", default = "zstd")]
    pub parquet_compression: String,
    #[env_config(name = "ZO_COLUMN_TIMESTAMP", default = "_timestamp")]
    pub column_timestamp: String,
<<<<<<< HEAD
    // 是否允许schema发生变化
    #[env_config(name = "ZO_WIDENING_SCHEMA_EVOLUTION", default = false)]
=======
    #[env_config(name = "ZO_WIDENING_SCHEMA_EVOLUTION", default = true)]
>>>>>>> 6bde6296
    pub widening_schema_evolution: bool,
    #[env_config(name = "ZO_SKIP_SCHEMA_VALIDATION", default = false)]
    pub skip_schema_validation: bool,
    #[env_config(name = "ZO_FEATURE_PER_THREAD_LOCK", default = false)]
    pub feature_per_thread_lock: bool,
    #[env_config(name = "ZO_FEATURE_FULLTEXT_ON_ALL_FIELDS", default = false)]
    pub feature_fulltext_on_all_fields: bool,
    #[env_config(name = "ZO_FEATURE_FULLTEXT_EXTRA_FIELDS", default = "")]
    pub feature_fulltext_extra_fields: String,
    #[env_config(name = "ZO_UI_ENABLED", default = true)]
    pub ui_enabled: bool,
    #[env_config(name = "ZO_UI_SQL_BASE64_ENABLED", default = false)]
    pub ui_sql_base64_enabled: bool,
    #[env_config(name = "ZO_METRICS_DEDUP_ENABLED", default = true)]
    pub metrics_dedup_enabled: bool,
    #[env_config(name = "ZO_TRACES_BLOOM_FILTER_ENABLED", default = false)]
    pub traces_bloom_filter_enabled: bool,
    #[env_config(name = "ZO_TRACING_ENABLED", default = false)]
    pub tracing_enabled: bool,
    #[env_config(name = "OTEL_OTLP_HTTP_ENDPOINT", default = "")]
    pub otel_otlp_url: String,
    #[env_config(name = "ZO_TRACING_HEADER_KEY", default = "Authorization")]
    pub tracing_header_key: String,
    #[env_config(
        name = "ZO_TRACING_HEADER_VALUE",
        default = "Basic YWRtaW46Q29tcGxleHBhc3MjMTIz"
    )]
    pub tracing_header_value: String,
    #[env_config(name = "ZO_TELEMETRY", default = true)]
    pub telemetry_enabled: bool,
    #[env_config(name = "ZO_TELEMETRY_URL", default = "https://e1.zinclabs.dev")]
    pub telemetry_url: String,
    #[env_config(name = "ZO_PROMETHEUS_ENABLED", default = true)]
    pub prometheus_enabled: bool,
    #[env_config(name = "ZO_PRINT_KEY_CONFIG", default = false)]
    pub print_key_config: bool,
    #[env_config(name = "ZO_PRINT_KEY_EVENT", default = false)]
    pub print_key_event: bool,
    #[env_config(name = "ZO_PRINT_KEY_SQL", default = false)]
    pub print_key_sql: bool,
    #[env_config(name = "ZO_USAGE_REPORTING_ENABLED", default = false)]
    pub usage_enabled: bool,
    #[env_config(name = "ZO_USAGE_REPORTING_COMPRESSED_SIZE", default = false)]
    pub usage_report_compressed_size: bool,
    #[env_config(name = "ZO_USAGE_ORG", default = "_meta")]
    pub usage_org: String,
    #[env_config(name = "ZO_USAGE_BATCH_SIZE", default = 2000)]
    pub usage_batch_size: usize,
}

#[derive(EnvConfig)]
pub struct Limit {
    // no need set by environment
    pub cpu_num: usize,
    pub mem_total: usize,
    pub disk_total: usize,
    pub disk_free: usize,
    #[env_config(name = "ZO_JSON_LIMIT", default = 209715200)]
    pub req_json_limit: usize,
    #[env_config(name = "ZO_PAYLOAD_LIMIT", default = 209715200)]
    pub req_payload_limit: usize,
    #[env_config(name = "ZO_MAX_FILE_SIZE_ON_DISK", default = 32)] // MB
    pub max_file_size_on_disk: u64,
    #[env_config(name = "ZO_MAX_FILE_RETENTION_TIME", default = 600)] // seconds
    pub max_file_retention_time: u64,
    #[env_config(name = "ZO_FILE_PUSH_INTERVAL", default = 60)] // seconds
    pub file_push_interval: u64,
    #[env_config(name = "ZO_FILE_MOVE_THREAD_NUM", default = 0)]
    pub file_move_thread_num: usize,
    #[env_config(name = "ZO_QUERY_THREAD_NUM", default = 0)]
    pub query_thread_num: usize,
<<<<<<< HEAD
    #[env_config(name = "ZO_INGEST_ALLOWED_UPTO", default = 5)] // in hours - in past   代表一个时间戳的漂移
=======
    #[env_config(name = "ZO_QUERY_TIMEOUT", default = 600)]
    pub query_timeout: u64,
    #[env_config(name = "ZO_INGEST_ALLOWED_UPTO", default = 5)] // in hours - in past
>>>>>>> 6bde6296
    pub ingest_allowed_upto: i64,
    #[env_config(name = "ZO_LOGS_FILE_RETENTION", default = "hourly")]
    pub logs_file_retention: String,
    #[env_config(name = "ZO_TRACES_FILE_RETENTION", default = "hourly")]
    pub traces_file_retention: String,
    #[env_config(name = "ZO_METRICS_FILE_RETENTION", default = "daily")]
    pub metrics_file_retention: String,
    #[env_config(name = "ZO_METRICS_LEADER_PUSH_INTERVAL", default = 15)]
    pub metrics_leader_push_interval: u64,
    #[env_config(name = "ZO_METRICS_LEADER_ELECTION_INTERVAL", default = 30)]
    pub metrics_leader_election_interval: i64,
    #[env_config(name = "ZO_HEARTBEAT_INTERVAL", default = 30)] // in minutes
    pub hb_interval: i64,
    #[env_config(name = "ZO_COLS_PER_RECORD_LIMIT", default = 1000)]
    pub req_cols_per_record_limit: usize,
    #[env_config(name = "ZO_HTTP_WORKER_NUM", default = 0)] // equals to cpu_num if 0
    pub http_worker_num: usize,
    #[env_config(name = "ZO_HTTP_WORKER_MAX_BLOCKING", default = 0)] // equals to 1024 if 0
    pub http_worker_max_blocking: usize,
    #[env_config(name = "ZO_CALCULATE_STATS_INTERVAL", default = 600)] // in seconds
    pub calculate_stats_interval: u64,
}

#[derive(EnvConfig)]
pub struct Compact {
    #[env_config(name = "ZO_COMPACT_ENABLED", default = true)]
    pub enabled: bool,
    #[env_config(name = "ZO_COMPACT_FAKE_MODE", default = false)]
    // this mode will skip merge file, just print the log
    pub fake_mode: bool,
    #[env_config(name = "ZO_COMPACT_INTERVAL", default = 60)] // seconds
    pub interval: u64,
    #[env_config(name = "ZO_COMPACT_SYNC_TO_DB_INTERVAL", default = 1800)] // seconds
    pub sync_to_db_interval: u64,
    #[env_config(name = "ZO_COMPACT_MAX_FILE_SIZE", default = 256)] // MB
    pub max_file_size: u64,
    #[env_config(name = "ZO_COMPACT_DATA_RETENTION_DAYS", default = 3650)] // in days
    pub data_retention_days: i64,
    #[env_config(name = "ZO_COMPACT_BLOCKED_ORGS", default = "")] // use comma to split
    pub blocked_orgs: String,
}

#[derive(EnvConfig)]
pub struct MemoryCache {
    #[env_config(name = "ZO_MEMORY_CACHE_ENABLED", default = true)]
    pub enabled: bool,
    #[env_config(name = "ZO_MEMORY_CACHE_CACHE_LATEST_FILES", default = false)]
    pub cache_latest_files: bool,
    // MB, default is 50% of system memory
    #[env_config(name = "ZO_MEMORY_CACHE_MAX_SIZE", default = 0)]
    pub max_size: usize,
    // MB, will skip the cache when a query need cache great than this value, default is 80% of max_size
    #[env_config(name = "ZO_MEMORY_CACHE_SKIP_SIZE", default = 0)]
    pub skip_size: usize,
    // MB, when cache is full will release how many data once time, default is 1% of max_size
    #[env_config(name = "ZO_MEMORY_CACHE_RELEASE_SIZE", default = 0)]
    pub release_size: usize,
    // MB, default is 50% of system memory
    #[env_config(name = "ZO_MEMORY_CACHE_DATAFUSION_MAX_SIZE", default = 0)]
    pub datafusion_max_size: usize,
    #[env_config(name = "ZO_MEMORY_CACHE_DATAFUSION_MEMORY_POOL", default = "")]
    pub datafusion_memory_pool: String,
}

#[derive(EnvConfig)]
pub struct DiskCache {
    #[env_config(name = "ZO_DISK_CACHE_ENABLED", default = true)]
    pub enabled: bool,
    // MB, default is 50% of local volume available space and maximum 100GB
    #[env_config(name = "ZO_DISK_CACHE_MAX_SIZE", default = 0)]
    pub max_size: usize,
    // MB, will skip the cache when a query need cache great than this value, default is 80% of max_size
    #[env_config(name = "ZO_DISK_CACHE_SKIP_SIZE", default = 0)]
    pub skip_size: usize,
    // MB, when cache is full will release how many data once time, default is 1% of max_size
    #[env_config(name = "ZO_DISK_CACHE_RELEASE_SIZE", default = 0)]
    pub release_size: usize,
}

#[derive(EnvConfig)]
pub struct Log {
    #[env_config(name = "RUST_LOG", default = "info")]
    pub level: String,
    #[env_config(name = "ZO_LOG_FILE", default = "")]
    pub file: String,
    #[env_config(name = "ZO_EVENTS_ENABLED", default = false)]
    pub events_enabled: bool,
    #[env_config(
        name = "ZO_EVENTS_AUTH",
        default = "cm9vdEBleGFtcGxlLmNvbTpUZ0ZzZFpzTUZQdzg2SzRK"
    )]
    pub events_auth: String,
    #[env_config(
        name = "ZO_EVENTS_EP",
        default = "https://api.openobserve.ai/api/debug/events/_json"
    )]
    pub events_url: String,
    #[env_config(name = "ZO_EVENTS_BATCH_SIZE", default = 10)]
    pub events_batch_size: usize,
}

#[derive(Debug, EnvConfig)]
pub struct Etcd {
    #[env_config(name = "ZO_ETCD_ADDR", default = "localhost:2379")]
    pub addr: String,
    #[env_config(name = "ZO_ETCD_PREFIX", default = "/zinc/observe/")]
    pub prefix: String,
    #[env_config(name = "ZO_ETCD_CONNECT_TIMEOUT", default = 5)]
    pub connect_timeout: u64,
    #[env_config(name = "ZO_ETCD_COMMAND_TIMEOUT", default = 10)]
    pub command_timeout: u64,
    #[env_config(name = "ZO_ETCD_LOCK_WAIT_TIMEOUT", default = 3600)]
    pub lock_wait_timeout: u64,
    #[env_config(name = "ZO_ETCD_USER", default = "")]
    pub user: String,
    #[env_config(name = "ZO_ETCD_PASSWORD", default = "")]
    pub password: String,
    #[env_config(name = "ZO_ETCD_CLIENT_CERT_AUTH", default = false)]
    pub cert_auth: bool,
    #[env_config(name = "ZO_ETCD_TRUSTED_CA_FILE", default = "")]
    pub ca_file: String,
    #[env_config(name = "ZO_ETCD_CERT_FILE", default = "")]
    pub cert_file: String,
    #[env_config(name = "ZO_ETCD_KEY_FILE", default = "")]
    pub key_file: String,
    #[env_config(name = "ZO_ETCD_DOMAIN_NAME", default = "")]
    pub domain_name: String,
    #[env_config(name = "ZO_ETCD_LOAD_PAGE_SIZE", default = 1000)]
    pub load_page_size: i64,
}

#[derive(EnvConfig)]
pub struct Sled {
    #[env_config(name = "ZO_SLED_DATA_DIR", default = "")] // ./data/openobserve/db/
    pub data_dir: String,
    #[env_config(name = "ZO_SLED_PREFIX", default = "/zinc/observe/")]
    pub prefix: String,
}

#[derive(EnvConfig)]
pub struct Dynamo {
    #[env_config(name = "ZO_META_DYNAMO_PREFIX", default = "")] // default set to s3 bucket name
    pub prefix: String,
    pub file_list_table: String,
    pub stream_stats_table: String,
    pub org_meta_table: String,
    pub meta_table: String,
    pub schema_table: String,
    pub compact_table: String,
}

#[derive(Debug, EnvConfig)]
pub struct S3 {
    #[env_config(name = "ZO_S3_PROVIDER", default = "")]
    pub provider: String,
    #[env_config(name = "ZO_S3_SERVER_URL", default = "")]
    pub server_url: String,
    #[env_config(name = "ZO_S3_REGION_NAME", default = "")]
    pub region_name: String,
    #[env_config(name = "ZO_S3_ACCESS_KEY", default = "")]
    pub access_key: String,
    #[env_config(name = "ZO_S3_SECRET_KEY", default = "")]
    pub secret_key: String,
    #[env_config(name = "ZO_S3_BUCKET_NAME", default = "")]
    pub bucket_name: String,
    #[env_config(name = "ZO_S3_BUCKET_PREFIX", default = "")]
    pub bucket_prefix: String,
    #[env_config(name = "ZO_S3_CONNECT_TIMEOUT", default = 10)] // seconds
    pub connect_timeout: u64,
    #[env_config(name = "ZO_S3_REQUEST_TIMEOUT", default = 3600)] // seconds
    pub request_timeout: u64,
    #[env_config(name = "ZO_S3_FEATURE_FORCE_PATH_STYLE", default = false)]
    pub feature_force_path_style: bool,
    #[env_config(name = "ZO_S3_FEATURE_HTTP1_ONLY", default = false)]
    pub feature_http1_only: bool,
    #[env_config(name = "ZO_S3_FEATURE_HTTP2_ONLY", default = false)]
    pub feature_http2_only: bool,
    #[env_config(name = "ZO_S3_ALLOW_INVALID_CERTIFICATES", default = false)]
    pub allow_invalid_certificates: bool,
    #[env_config(name = "ZO_S3_SYNC_TO_CACHE_INTERVAL", default = 600)] // seconds
    pub sync_to_cache_interval: u64,
}

#[derive(Debug, EnvConfig)]
pub struct Prometheus {
    #[env_config(name = "ZO_PROMETHEUS_HA_CLUSTER", default = "cluster")]
    pub ha_cluster_label: String,
    #[env_config(name = "ZO_PROMETHEUS_HA_REPLICA", default = "__replica__")]
    pub ha_replica_label: String,
}

pub fn init() -> Config {
    dotenv().ok();
    let mut cfg = Config::init().unwrap();
    // set cpu num
    let cpu_num = cgroup::get_cpu_limit();
    cfg.limit.cpu_num = cpu_num;
    if cfg.limit.http_worker_num == 0 {
        cfg.limit.http_worker_num = cpu_num;
    }
    if cfg.limit.http_worker_max_blocking == 0 {
        cfg.limit.http_worker_max_blocking = 1024;
    }
    // HACK for thread_num equal to CPU core * 4
    if cfg.limit.query_thread_num == 0 {
        cfg.limit.query_thread_num = cpu_num * 4;
    }
    // HACK for move_file_thread_num equal to CPU core
    if cfg.limit.file_move_thread_num == 0 {
        cfg.limit.file_move_thread_num = cpu_num;
    }

    // check common config
    if let Err(e) = check_common_config(&mut cfg) {
        panic!("common config error: {e}");
    }

    // check data path config
    if let Err(e) = check_path_config(&mut cfg) {
        panic!("data path config error: {e}");
    }

    // check memeory cache
    if let Err(e) = check_memory_cache_config(&mut cfg) {
        panic!("memory cache config error: {e}");
    }

    // check disk cache
    if let Err(e) = check_disk_cache_config(&mut cfg) {
        panic!("disk cache config error: {e}");
    }

    // check etcd config
    if let Err(e) = check_etcd_config(&mut cfg) {
        panic!("etcd config error: {e}");
    }

    // check sled config
    if let Err(e) = check_sled_config(&mut cfg) {
        panic!("sled config error: {e}");
    }

    // check s3 config
    if let Err(e) = check_s3_config(&mut cfg) {
        panic!("s3 config error: {e}");
    }

    // check dynamo config
    if let Err(e) = check_dynamo_config(&mut cfg) {
        panic!("dynamo config error: {e}");
    }

    cfg
}

fn check_common_config(cfg: &mut Config) -> Result<(), anyhow::Error> {
    if cfg.limit.file_push_interval == 0 {
        cfg.limit.file_push_interval = 60;
    }
    // check max_file_size_on_disk to MB
    cfg.limit.max_file_size_on_disk *= 1024 * 1024;
    if cfg.limit.req_cols_per_record_limit == 0 {
        cfg.limit.req_cols_per_record_limit = 1000;
    }

    // HACK instance_name
    if cfg.common.instance_name.is_empty() {
        cfg.common.instance_name = sysinfo::System::new().host_name().unwrap();
    }

    // HACK for tracing, always disable tracing except ingester and querier
    let local_node_role: Vec<super::cluster::Role> = cfg
        .common
        .node_role
        .clone()
        .split(',')
        .map(|s| s.parse().unwrap())
        .collect();
    if !local_node_role.contains(&super::cluster::Role::All)
        && !local_node_role.contains(&super::cluster::Role::Ingester)
        && !local_node_role.contains(&super::cluster::Role::Querier)
    {
        cfg.common.tracing_enabled = false;
    }

    // format local_mode_storage
    cfg.common.local_mode_storage = cfg.common.local_mode_storage.to_lowercase();

    // format metadata storage
    if cfg.common.meta_store.is_empty() {
        if cfg.common.local_mode {
            cfg.common.meta_store = "sqlite".to_string();
        } else {
            cfg.common.meta_store = "etcd".to_string();
        }
    }
    cfg.common.meta_store = cfg.common.meta_store.to_lowercase();
    if cfg.common.local_mode
        || (cfg.common.meta_store != "sqlite" && cfg.common.meta_store != "etcd")
    {
        cfg.common.meta_store_external = true;
    }
    if cfg.common.meta_store.starts_with("postgres") && cfg.common.meta_postgres_dsn.is_empty() {
        return Err(anyhow::anyhow!(
            "Meta store is PostgreSQL, you must set ZO_META_POSTGRES_DSN"
        ));
    }

    // check compact_max_file_size to MB
    cfg.compact.max_file_size *= 1024 * 1024;
    if cfg.compact.interval == 0 {
        cfg.compact.interval = 60;
    }
    if cfg.compact.data_retention_days > 0 && cfg.compact.data_retention_days < 3 {
        return Err(anyhow::anyhow!(
            "Data retention is not allowed to be less than 3 days."
        ));
    }

    Ok(())
}

fn check_path_config(cfg: &mut Config) -> Result<(), anyhow::Error> {
    if cfg.common.data_dir.is_empty() {
        cfg.common.data_dir = "./data/openobserve/".to_string();
    }
    if !cfg.common.data_dir.ends_with('/') {
        cfg.common.data_dir = format!("{}/", cfg.common.data_dir);
    }
    if cfg.common.data_wal_dir.is_empty() {
        cfg.common.data_wal_dir = format!("{}wal/", cfg.common.data_dir);
    }
    if !cfg.common.data_wal_dir.ends_with('/') {
        cfg.common.data_wal_dir = format!("{}/", cfg.common.data_wal_dir);
    }
    if cfg.common.data_stream_dir.is_empty() {
        cfg.common.data_stream_dir = format!("{}stream/", cfg.common.data_dir);
    }
    if !cfg.common.data_stream_dir.ends_with('/') {
        cfg.common.data_stream_dir = format!("{}/", cfg.common.data_stream_dir);
    }
    if cfg.common.data_db_dir.is_empty() {
        cfg.common.data_db_dir = format!("{}db/", cfg.common.data_dir);
    }
    if !cfg.common.data_db_dir.ends_with('/') {
        cfg.common.data_db_dir = format!("{}/", cfg.common.data_db_dir);
    }
    if cfg.common.data_cache_dir.is_empty() {
        cfg.common.data_cache_dir = format!("{}cache/", cfg.common.data_dir);
    }
    if !cfg.common.data_cache_dir.ends_with('/') {
        cfg.common.data_cache_dir = format!("{}/", cfg.common.data_cache_dir);
    }
    if cfg.common.base_uri.ends_with('/') {
        cfg.common.base_uri = cfg.common.base_uri.trim_end_matches('/').to_string();
    }
    if cfg.sled.data_dir.is_empty() {
        cfg.sled.data_dir = format!("{}db/", cfg.common.data_dir);
    }
    if !cfg.sled.data_dir.ends_with('/') {
        cfg.sled.data_dir = format!("{}/", cfg.sled.data_dir);
    }
    Ok(())
}

fn check_etcd_config(cfg: &mut Config) -> Result<(), anyhow::Error> {
    if !cfg.etcd.prefix.is_empty() && !cfg.etcd.prefix.ends_with('/') {
        cfg.etcd.prefix = format!("{}/", cfg.etcd.prefix);
    }

    if !cfg.etcd.cert_auth {
        return Ok(());
    }
    if let Err(e) = get_file_meta(&cfg.etcd.ca_file) {
        return Err(anyhow::anyhow!("ZO_ETCD_TRUSTED_CA_FILE check err: {}", e));
    }
    if let Err(e) = get_file_meta(&cfg.etcd.cert_file) {
        return Err(anyhow::anyhow!("ZO_ETCD_TRUSTED_CA_FILE check err: {}", e));
    }
    if let Err(e) = get_file_meta(&cfg.etcd.key_file) {
        return Err(anyhow::anyhow!("ZO_ETCD_TRUSTED_CA_FILE check err: {}", e));
    }

    // check domain name
    if cfg.etcd.domain_name.is_empty() {
        let mut name = cfg.etcd.addr.clone();
        if name.contains("//") {
            name = name.split("//").collect::<Vec<&str>>()[1].to_string();
        }
        if name.contains(':') {
            name = name.split(':').collect::<Vec<&str>>()[0].to_string();
        }
        cfg.etcd.domain_name = name;
    }

    Ok(())
}

fn check_sled_config(cfg: &mut Config) -> Result<(), anyhow::Error> {
    if cfg.sled.data_dir.is_empty() {
        cfg.sled.data_dir = format!("{}db/", cfg.common.data_dir);
    }
    if !cfg.sled.data_dir.ends_with('/') {
        cfg.sled.data_dir = format!("{}/", cfg.sled.data_dir);
    }
    if !cfg.sled.prefix.is_empty() && !cfg.sled.prefix.ends_with('/') {
        cfg.sled.prefix = format!("{}/", cfg.sled.prefix);
    }

    Ok(())
}

fn check_memory_cache_config(cfg: &mut Config) -> Result<(), anyhow::Error> {
    let mem_total = cgroup::get_memory_limit();
    cfg.limit.mem_total = mem_total;
    if cfg.memory_cache.max_size == 0 {
        cfg.memory_cache.max_size = mem_total / 2; // 50%
    } else {
        cfg.memory_cache.max_size *= 1024 * 1024;
    }
    if cfg.memory_cache.skip_size == 0 {
        // will skip the cache when a query need cache great than this value, default is 80% of max_size
        cfg.memory_cache.skip_size = cfg.memory_cache.max_size / 10 * 8;
    } else {
        cfg.memory_cache.skip_size *= 1024 * 1024;
    }
    if cfg.memory_cache.release_size == 0 {
        // when cache is full will release how many data once time, default is 1% of max_size
        cfg.memory_cache.release_size = cfg.memory_cache.max_size / 100;
    } else {
        cfg.memory_cache.release_size *= 1024 * 1024;
    }
    if cfg.memory_cache.datafusion_max_size == 0 {
        cfg.memory_cache.datafusion_max_size = mem_total - cfg.memory_cache.max_size;
    } else {
        cfg.memory_cache.datafusion_max_size *= 1024 * 1024;
    }
    Ok(())
}

fn check_disk_cache_config(cfg: &mut Config) -> Result<(), anyhow::Error> {
    let mut system = sysinfo::System::new();
    system.refresh_disks_list();
    let mut disks: Vec<(&str, u64, u64)> = system
        .disks()
        .iter()
        .map(|d| {
            (
                d.mount_point().to_str().unwrap(),
                d.total_space(),
                d.available_space(),
            )
        })
        .collect();
    disks.sort_by(|a, b| b.0.cmp(a.0));

    std::fs::create_dir_all(&cfg.common.data_cache_dir).expect("create cache dir success");
    let cache_dir = Path::new(&cfg.common.data_cache_dir)
        .canonicalize()
        .unwrap();
    let cache_dir = cache_dir.to_str().unwrap();
    let disk = disks.iter().find(|d| cache_dir.starts_with(d.0));
    let (disk_total, disk_free) = match disk {
        Some(d) => (d.1, d.2),
        None => (0, 0),
    };
    cfg.limit.disk_total = disk_total as usize;
    cfg.limit.disk_free = disk_free as usize;
    if cfg.disk_cache.max_size == 0 {
        cfg.disk_cache.max_size = cfg.limit.disk_free / 2; // 50%
        if cfg.disk_cache.max_size > 1024 * 1024 * 1024 * 100 {
            cfg.disk_cache.max_size = 1024 * 1024 * 1024 * 100; // 100GB
        }
    } else {
        cfg.disk_cache.max_size *= 1024 * 1024;
    }
    if cfg.disk_cache.skip_size == 0 {
        // will skip the cache when a query need cache great than this value, default is 80% of max_size
        cfg.disk_cache.skip_size = cfg.disk_cache.max_size / 10 * 8;
    } else {
        cfg.disk_cache.skip_size *= 1024 * 1024;
    }
    if cfg.disk_cache.release_size == 0 {
        // when cache is full will release how many data once time, default is 1% of max_size
        cfg.disk_cache.release_size = cfg.disk_cache.max_size / 100;
    } else {
        cfg.disk_cache.release_size *= 1024 * 1024;
    }
    Ok(())
}

fn check_s3_config(cfg: &mut Config) -> Result<(), anyhow::Error> {
    if !cfg.s3.bucket_prefix.is_empty() && !cfg.s3.bucket_prefix.ends_with('/') {
        cfg.s3.bucket_prefix = format!("{}/", cfg.s3.bucket_prefix);
    }
    if cfg.s3.provider.is_empty() {
        if cfg.s3.server_url.contains(".googleapis.com") {
            cfg.s3.provider = "gcs".to_string();
        } else if cfg.s3.server_url.contains(".aliyuncs.com") {
            cfg.s3.provider = "oss".to_string();
            if !cfg
                .s3
                .server_url
                .contains(&format!("://{}.", cfg.s3.bucket_name))
            {
                cfg.s3.server_url = cfg
                    .s3
                    .server_url
                    .replace("://", &format!("://{}.", cfg.s3.bucket_name));
            }
        } else {
            cfg.s3.provider = "aws".to_string();
        }
    }
    cfg.s3.provider = cfg.s3.provider.to_lowercase();
    if cfg.s3.provider.eq("swift") {
        std::env::set_var("AWS_EC2_METADATA_DISABLED", "true");
    }

    Ok(())
}

fn check_dynamo_config(cfg: &mut Config) -> Result<(), anyhow::Error> {
    if cfg.common.meta_store.starts_with("dynamo") && cfg.dynamo.prefix.is_empty() {
        cfg.dynamo.prefix = if cfg.s3.bucket_name.is_empty() {
            "default".to_string()
        } else {
            cfg.s3.bucket_name.clone()
        };
    }
    cfg.dynamo.file_list_table = format!("{}-file-list", cfg.dynamo.prefix);
    cfg.dynamo.stream_stats_table = format!("{}-stream-stats", cfg.dynamo.prefix);
    cfg.dynamo.org_meta_table = format!("{}-org-meta", cfg.dynamo.prefix);
    cfg.dynamo.meta_table = format!("{}-meta", cfg.dynamo.prefix);
    cfg.dynamo.schema_table = format!("{}-schema", cfg.dynamo.prefix);
    cfg.dynamo.compact_table = format!("{}-compact", cfg.dynamo.prefix);

    Ok(())
}

#[inline]
pub fn get_parquet_compression() -> parquet::basic::Compression {
    match CONFIG.common.parquet_compression.to_lowercase().as_str() {
        "snappy" => parquet::basic::Compression::SNAPPY,
        "gzip" => parquet::basic::Compression::GZIP(Default::default()),
        "brotli" => parquet::basic::Compression::BROTLI(Default::default()),
        "lz4" => parquet::basic::Compression::LZ4_RAW,
        "zstd" => parquet::basic::Compression::ZSTD(Default::default()),
        _ => parquet::basic::Compression::ZSTD(Default::default()),
    }
}

// 代表用本地disk 模拟 storage
#[inline]
pub fn is_local_disk_storage() -> bool {
    CONFIG.common.local_mode && CONFIG.common.local_mode_storage.eq("disk")
}

#[cfg(test)]
mod tests {
    use super::*;

    #[test]
    fn test_get_config() {
        let mut cfg = Config::init().unwrap();
        cfg.s3.server_url = "https://storage.googleapis.com".to_string();
        cfg.s3.provider = "".to_string();
        check_s3_config(&mut cfg).unwrap();
        assert_eq!(cfg.s3.provider, "gcs");
        cfg.s3.server_url = "https://oss-cn-beijing.aliyuncs.com".to_string();
        cfg.s3.provider = "".to_string();
        check_s3_config(&mut cfg).unwrap();
        assert_eq!(cfg.s3.provider, "oss");
        cfg.s3.server_url = "".to_string();
        cfg.s3.provider = "".to_string();
        check_s3_config(&mut cfg).unwrap();
        assert_eq!(cfg.s3.provider, "aws");

        cfg.memory_cache.max_size = 1024;
        cfg.memory_cache.release_size = 1024;
        check_memory_cache_config(&mut cfg).unwrap();
        assert_eq!(cfg.memory_cache.max_size, 1024 * 1024 * 1024);
        assert_eq!(cfg.memory_cache.release_size, 1024 * 1024 * 1024);

        cfg.common.parquet_compression = "zstd".to_string();
        assert_eq!(
            get_parquet_compression(),
            parquet::basic::Compression::ZSTD(Default::default())
        );

        cfg.limit.file_push_interval = 0;
        cfg.limit.req_cols_per_record_limit = 0;
        cfg.compact.interval = 0;
        cfg.compact.data_retention_days = 10;
        let ret = check_common_config(&mut cfg);
        assert!(ret.is_ok());
        assert_eq!(cfg.compact.data_retention_days, 10);
        assert_eq!(cfg.limit.req_cols_per_record_limit, 1000);

        cfg.compact.data_retention_days = 2;
        let ret = check_common_config(&mut cfg);
        assert!(ret.is_err());

        cfg.common.data_dir = "".to_string();
        let ret = check_path_config(&mut cfg);
        assert!(ret.is_ok());

        cfg.common.data_dir = "/abc".to_string();
        cfg.common.data_wal_dir = "/abc".to_string();
        cfg.common.data_stream_dir = "/abc".to_string();
        cfg.sled.data_dir = "/abc/".to_string();
        cfg.common.base_uri = "/abc/".to_string();
        let ret = check_path_config(&mut cfg);
        assert!(ret.is_ok());
        assert_eq!(cfg.common.data_dir, "/abc/".to_string());
        assert_eq!(cfg.common.data_wal_dir, "/abc/".to_string());
        assert_eq!(cfg.common.data_stream_dir, "/abc/".to_string());
        assert_eq!(cfg.common.data_dir, "/abc/".to_string());
        assert_eq!(cfg.common.base_uri, "/abc".to_string());
    }
}<|MERGE_RESOLUTION|>--- conflicted
+++ resolved
@@ -80,8 +80,6 @@
 });
 
 pub static CONFIG: Lazy<Config> = Lazy::new(init);
-
-// 缓存实例id 整个集群唯一
 pub static INSTANCE_ID: Lazy<RwHashMap<String, String>> = Lazy::new(Default::default);
 
 pub static TELEMETRY_CLIENT: Lazy<segment::HttpClient> = Lazy::new(|| {
@@ -96,17 +94,10 @@
 
 // global cache variables
 pub static KVS: Lazy<RwHashMap<String, bytes::Bytes>> = Lazy::new(Default::default);
-
-// 存储每个stream出现过的所有schema
 pub static STREAM_SCHEMAS: Lazy<RwHashMap<String, Vec<Schema>>> = Lazy::new(Default::default);
-
-
 pub static STREAM_FUNCTIONS: Lazy<RwHashMap<String, StreamFunctionsList>> =
     Lazy::new(DashMap::default);
-// 有2种函数 一种关联到stream上 对应STREAM_FUNCTIONS  还有种不用关联stream 存放在这里
 pub static QUERY_FUNCTIONS: Lazy<RwHashMap<String, Transform>> = Lazy::new(DashMap::default);
-
-// 缓存了每个用户
 pub static USERS: Lazy<RwHashMap<String, User>> = Lazy::new(DashMap::default);
 pub static ROOT_USER: Lazy<RwHashMap<String, User>> = Lazy::new(DashMap::default);
 pub static PASSWORD_HASH: Lazy<RwHashMap<String, String>> = Lazy::new(DashMap::default);
@@ -150,9 +141,6 @@
     pub profiling: Pyroscope,
 }
 
-/**
- * 暴露给grafana的地址/端口
- */
 #[derive(EnvConfig)]
 pub struct Pyroscope {
     #[env_config(
@@ -219,7 +207,6 @@
     pub local_mode_storage: String,
     #[env_config(name = "ZO_META_STORE", default = "")]
     pub meta_store: String,
-    // 为false时 就需要从storage上拉取file_list
     pub meta_store_external: bool, // external storage no need sync file_list to s3
     #[env_config(name = "ZO_META_POSTGRES_DSN", default = "")]
     pub meta_postgres_dsn: String,
@@ -241,7 +228,7 @@
     pub data_cache_dir: String,
     #[env_config(name = "ZO_BASE_URI", default = "")]
     pub base_uri: String,
-    #[env_config(name = "ZO_WAL_MEMORY_MODE_ENABLED", default = false)]  // 代表使用内存模拟文件
+    #[env_config(name = "ZO_WAL_MEMORY_MODE_ENABLED", default = false)]
     pub wal_memory_mode_enabled: bool,
     #[env_config(name = "ZO_WAL_LINE_MODE_ENABLED", default = true)]
     pub wal_line_mode_enabled: bool,
@@ -249,12 +236,7 @@
     pub parquet_compression: String,
     #[env_config(name = "ZO_COLUMN_TIMESTAMP", default = "_timestamp")]
     pub column_timestamp: String,
-<<<<<<< HEAD
-    // 是否允许schema发生变化
-    #[env_config(name = "ZO_WIDENING_SCHEMA_EVOLUTION", default = false)]
-=======
     #[env_config(name = "ZO_WIDENING_SCHEMA_EVOLUTION", default = true)]
->>>>>>> 6bde6296
     pub widening_schema_evolution: bool,
     #[env_config(name = "ZO_SKIP_SCHEMA_VALIDATION", default = false)]
     pub skip_schema_validation: bool,
@@ -326,13 +308,9 @@
     pub file_move_thread_num: usize,
     #[env_config(name = "ZO_QUERY_THREAD_NUM", default = 0)]
     pub query_thread_num: usize,
-<<<<<<< HEAD
-    #[env_config(name = "ZO_INGEST_ALLOWED_UPTO", default = 5)] // in hours - in past   代表一个时间戳的漂移
-=======
     #[env_config(name = "ZO_QUERY_TIMEOUT", default = 600)]
     pub query_timeout: u64,
     #[env_config(name = "ZO_INGEST_ALLOWED_UPTO", default = 5)] // in hours - in past
->>>>>>> 6bde6296
     pub ingest_allowed_upto: i64,
     #[env_config(name = "ZO_LOGS_FILE_RETENTION", default = "hourly")]
     pub logs_file_retention: String,
@@ -885,7 +863,6 @@
     }
 }
 
-// 代表用本地disk 模拟 storage
 #[inline]
 pub fn is_local_disk_storage() -> bool {
     CONFIG.common.local_mode && CONFIG.common.local_mode_storage.eq("disk")
