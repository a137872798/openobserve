--- conflicted
+++ resolved
@@ -28,11 +28,7 @@
 };
 use crate::service::db;
 
-<<<<<<< HEAD
 static LOCAL_NODE_KEY_TTL: i64 = 10; // node ttl, seconds
-// 续约id 跟etcd有关 估计是某一任期中每个节点的续约标识吧  当发生新的选举工作后 就需要更新续约id
-=======
->>>>>>> c5581bf1
 static mut LOCAL_NODE_KEY_LEASE_ID: i64 = 0;
 static mut LOCAL_NODE_STATUS: NodeStatus = NodeStatus::Prepare;
 
@@ -135,15 +131,7 @@
 
             // 获取之前使用的ttl id
             let lease_id = unsafe { LOCAL_NODE_KEY_LEASE_ID };
-<<<<<<< HEAD
             let ret = etcd::keepalive_lease_id(lease_id, LOCAL_NODE_KEY_TTL, is_offline).await;
-
-            // 代表检测到不再需要续约
-=======
-            let ret =
-                etcd::keepalive_lease_id(lease_id, CONFIG.etcd.node_heartbeat_ttl, is_offline)
-                    .await;
->>>>>>> c5581bf1
             if ret.is_ok() {
                 break;
             }
@@ -242,14 +230,7 @@
     let val = json::to_string(&val).unwrap();
     // register node to cluster
     let mut client = etcd::ETCD_CLIENT.get().await.clone().unwrap();
-<<<<<<< HEAD
-    // 获取该key对应的ttl信息
     let resp = client.lease_grant(LOCAL_NODE_KEY_TTL, None).await?;
-=======
-    let resp = client
-        .lease_grant(CONFIG.etcd.node_heartbeat_ttl, None)
-        .await?;
->>>>>>> c5581bf1
     let id = resp.id();
     // update local node key lease id
     unsafe {
