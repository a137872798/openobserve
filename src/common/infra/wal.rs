--- conflicted
+++ resolved
@@ -72,12 +72,7 @@
     Ok(())
 }
 
-<<<<<<< HEAD
-// 产生 或者获取一个已经存在的 文件 在摄取逻辑中可以看到 数据最终就是流入该文件
-pub fn get_or_create(
-=======
 pub async fn get_or_create(
->>>>>>> 6bde6296
     thread_id: usize,
     stream: StreamParams,
     partition_time_level: Option<PartitionTimeLevel>,
@@ -89,28 +84,11 @@
         .await
 }
 
-<<<<<<< HEAD
-/*
- 检查文件是否在使用中
- */
-pub fn check_in_use(
-    org_id: &str,
-    stream_name: &str,
-    stream_type: StreamType,
-    file_name: &str,
-) -> bool {
-    MANAGER.check_in_use(org_id, stream_name, stream_type, file_name)
-}
-
-// 检索内存模拟的wal文件
-pub fn get_search_in_memory_files(
-=======
 pub async fn check_in_use(stream: StreamParams, file_name: &str) -> bool {
     MANAGER.check_in_use(stream, file_name).await
 }
 
 pub async fn get_search_in_memory_files(
->>>>>>> 6bde6296
     org_id: &str,
     stream_name: &str,
     stream_type: StreamType,
@@ -140,45 +118,7 @@
         files.push((file.to_owned(), data.to_vec()));
     }
 
-<<<<<<< HEAD
-    // 既然使用了内存模式 那么 RwFile自然就是一块内存
-    Ok(chain(
-        // read usesing files in use
-        MANAGER.data.iter().flat_map(|data| {
-            data.read()
-                .unwrap()
-                .iter()
-                .filter_map(|(_, file)| {
-                    if file.org_id == org_id
-                        && file.stream_name == stream_name
-                        && file.stream_type == stream_type
-                    {
-                        if let Ok(data) = file.read() {
-                            Some((file.wal_name(), data))
-                        } else {
-                            None
-                        }
-                    } else {
-                        None
-                    }
-                })
-                .collect::<Vec<(String, Vec<u8>)>>() // removing `collect()` would have been
-                                                     // even better but can't, due to `data`
-                                                     // getting borrowed beyond its lifetime
-        }),
-        // 这个是模拟已经刷盘的文件
-        MEMORY_FILES.list().iter().filter_map(|(file, data)| {
-            if file.starts_with(&prefix) {
-                Some((file.clone(), data.to_vec()))
-            } else {
-                None
-            }
-        }),
-    )
-    .collect())
-=======
     Ok(files)
->>>>>>> 6bde6296
 }
 
 pub async fn flush_all_to_disk() {
@@ -219,24 +159,6 @@
         }
     }
 
-<<<<<<< HEAD
-    /*
-    查看某个线程此时正在写入的文件
-     */
-    pub fn get(
-        &self,
-        thread_id: usize,
-        org_id: &str,
-        stream_name: &str,
-        stream_type: StreamType,
-        key: &str,  // 分区键  同时也用于匹配文件
-    ) -> Option<Arc<RwFile>> {
-        let full_key = format!("{org_id}/{stream_type}/{stream_name}/{key}");
-        // thread_id 可以理解为vec的下标
-        let manager = self.data.get(thread_id).unwrap().read().unwrap();
-
-        // 获取文件
-=======
     pub async fn get(
         &self,
         thread_id: usize,
@@ -248,7 +170,6 @@
             stream.org_id, stream.stream_type, stream.stream_name
         );
         let manager = self.data.get(thread_id).unwrap().read().await;
->>>>>>> 6bde6296
         let file = match manager.get(&full_key) {
             Some(file) => file.clone(),
             None => {
@@ -258,15 +179,9 @@
         // 释放锁
         drop(manager);
 
-<<<<<<< HEAD
-        // check size & ttl  检查是否需要刷盘
-        if file.size() >= (CONFIG.limit.max_file_size_on_disk as i64)
-            || file.expired() <= chrono::Utc::now().timestamp()
-=======
         // check size & ttl
         if file.size().await >= (CONFIG.limit.max_file_size_on_disk as i64)
             || file.expired() <= Utc::now().timestamp()
->>>>>>> 6bde6296
         {
             let mut manager = self.data.get(thread_id).unwrap().write().await;
             manager.remove(&full_key);
@@ -278,12 +193,7 @@
         Some(file)
     }
 
-<<<<<<< HEAD
-    // 此时还没有该分区键对应的文件 创建一个新的文件
-    pub fn create(
-=======
     pub async fn create(
->>>>>>> 6bde6296
         &self,
         thread_id: usize,
         stream: StreamParams,
@@ -292,48 +202,24 @@
         use_cache: bool,
     ) -> Arc<RwFile> {
         let stream_type = stream.stream_type;
-<<<<<<< HEAD
-
-        let full_key = format!("{org_id}/{stream_type}/{stream_name}/{key}");
-        let mut data = self.data.get(thread_id).unwrap().write().unwrap();
-
-        // 再次尝试获取读取文件
-=======
         let full_key = format!(
             "{}/{}/{}/{key}",
             stream.org_id, stream.stream_type, stream.stream_name
         );
         let mut data = self.data.get(thread_id).unwrap().write().await;
->>>>>>> 6bde6296
         if let Some(f) = data.get(&full_key) {
             return f.clone();
         }
 
-<<<<<<< HEAD
-        // 需要创建新文件
-        let file = Arc::new(RwFile::new(
-            thread_id,
-            stream,
-            partition_time_level,
-            key,
-            use_cache,
-        ));
-=======
         let file =
             Arc::new(RwFile::new(thread_id, stream, partition_time_level, key, use_cache).await);
->>>>>>> 6bde6296
         if !stream_type.eq(&StreamType::EnrichmentTables) {
             data.insert(full_key, file.clone());
         };
         file
     }
 
-<<<<<<< HEAD
-    // 获取或产生一个新文件
-    pub fn get_or_create(
-=======
     pub async fn get_or_create(
->>>>>>> 6bde6296
         &self,
         thread_id: usize,
         stream: StreamParams,
@@ -349,30 +235,11 @@
         }
     }
 
-<<<<<<< HEAD
-    /*
-    检查某文件是否在使用中
-     */
-    pub fn check_in_use(
-        &self,
-        org_id: &str,
-        stream_name: &str,
-        stream_type: StreamType,
-        file_name: &str,
-    ) -> bool {
-        // 将文件名打散  第一个是线程id
-        let columns = file_name.split('/').collect::<Vec<&str>>();
-        let thread_id: usize = columns.first().unwrap().parse().unwrap();
-        let key = columns[1..columns.len() - 1].join("/");
-        // 查看该线程是否还在使用该文件
-        if let Some(file) = self.get(thread_id, org_id, stream_name, stream_type, &key) {
-=======
     pub async fn check_in_use(&self, stream: StreamParams, file_name: &str) -> bool {
         let columns = file_name.split('/').collect::<Vec<&str>>();
         let thread_id: usize = columns.first().unwrap().parse().unwrap();
         let key = columns[1..columns.len() - 1].join("/");
         if let Some(file) = self.get(thread_id, stream, &key).await {
->>>>>>> 6bde6296
             if file.name() == file_name {
                 return true;
             }
@@ -427,13 +294,7 @@
 
 // 包含读写文件的所有api
 impl RwFile {
-<<<<<<< HEAD
-
-    // 初始化一个读写文件
-    fn new(
-=======
     async fn new(
->>>>>>> 6bde6296
         thread_id: usize,
         stream: StreamParams,
         partition_time_level: Option<PartitionTimeLevel>,
@@ -458,15 +319,9 @@
         // 产生文件名
         let file_name = format!("{thread_id}/{key}/{id}{}", FILE_EXT_JSON);
         let file_path = format!("{dir_path}{file_name}");
-<<<<<<< HEAD
-
-        // 产生文件
-        std::fs::create_dir_all(Path::new(&file_path).parent().unwrap()).unwrap();
-=======
         create_dir_all(Path::new(&file_path).parent().unwrap())
             .await
             .unwrap();
->>>>>>> 6bde6296
 
         // use_cache 代表用内存模拟文件
         let (file, cache) = if use_cache {
@@ -483,11 +338,7 @@
             (Some(RwLock::new(f)), None)
         };
 
-<<<<<<< HEAD
-        // 代表文件的存活时间
-=======
         let time_now: DateTime<Utc> = Utc::now();
->>>>>>> 6bde6296
         let level_duration = partition_time_level.unwrap_or_default().duration();
         let ttl = if level_duration > 0 {
             let time_end_day = Utc
@@ -549,26 +400,16 @@
                 .as_ref()
                 .unwrap()
                 .write()
-<<<<<<< HEAD
-                .unwrap()
-                .extend_from_slice(data);  // 写入到slice中
-=======
                 .await
                 .extend_from_slice(data);
->>>>>>> 6bde6296
         } else {
             self.file
                 .as_ref()
                 .unwrap()
                 .write()
-<<<<<<< HEAD
-                .unwrap()
-                .write_all(data)  // 直接写入到文件 不过OS下还有文件缓存 必须要通过sync才能确保数据不丢失
-=======
                 .await
                 .write_all(data)
                 .await
->>>>>>> 6bde6296
                 .unwrap();
         }
     }
@@ -577,23 +418,9 @@
     #[inline]
     pub async fn read(&self) -> Result<Vec<u8>, std::io::Error> {
         if self.use_cache {
-<<<<<<< HEAD
-            Ok(self
-                .cache
-                .as_ref()
-                .unwrap()
-                .read()
-                .unwrap()
-                .to_owned()
-                .into())   // 读取无法指定长度和偏移量么  这样只能读取完整的文件数据了
-        } else {
-            // 读取文件数据 就是通过简单的文件api
-            get_file_contents(&self.full_name())
-=======
             Ok(self.cache.as_ref().unwrap().read().await.to_owned().into())
         } else {
             get_file_contents(&self.full_name()).await
->>>>>>> 6bde6296
         }
     }
 
@@ -603,20 +430,6 @@
         if self.use_cache {
             let file_path = format!("{}{}", self.dir, self.name);
             let file_path = file_path.strip_prefix(&CONFIG.common.data_wal_dir).unwrap();
-<<<<<<< HEAD
-
-            // 将内存数据 转换成一个内存文件
-            MEMORY_FILES.insert(
-                file_path.to_string(),
-                self.cache
-                    .as_ref()
-                    .unwrap()
-                    .read()
-                    .unwrap()
-                    .to_owned()
-                    .freeze(),
-            );
-=======
             MEMORY_FILES
                 .insert(
                     file_path.to_string(),
@@ -629,20 +442,14 @@
                         .freeze(),
                 )
                 .await;
->>>>>>> 6bde6296
         } else {
             self.file
                 .as_ref()
                 .unwrap()
                 .write()
-<<<<<<< HEAD
-                .unwrap()
-                .sync_all()  // 调用fs的刷盘函数
-=======
                 .await
                 .sync_all()
                 .await
->>>>>>> 6bde6296
                 .unwrap()
         }
     }
