// Copyright 2023 Zinc Labs Inc.
//
// Licensed under the Apache License, Version 2.0 (the "License");
// you may not use this file except in compliance with the License.
// You may obtain a copy of the License at
//
//     http://www.apache.org/licenses/LICENSE-2.0
//
// Unless required by applicable law or agreed to in writing, software
// distributed under the License is distributed on an "AS IS" BASIS,
// WITHOUT WARRANTIES OR CONDITIONS OF ANY KIND, either express or implied.
// See the License for the specific language governing permissions and
// limitations under the License.

use ahash::HashMap;
use async_trait::async_trait;
use bytes::Bytes;
use once_cell::sync::Lazy;
use std::sync::Arc;
use tokio::sync::mpsc;

use crate::common::{
    infra::{config::CONFIG, errors::Result},
    meta::{
        common::{FileKey, FileMeta},
        meta_store::MetaStore,
        stream::StreamStats,
    },
};

pub mod dynamo;
pub mod etcd;
pub mod postgres;
pub mod sled;
pub mod sqlite;

pub static NEED_WATCH: bool = true;
pub static NO_NEED_WATCH: bool = false;

pub static DEFAULT: Lazy<Box<dyn Db>> = Lazy::new(default);
pub static CLUSTER_COORDINATOR: Lazy<Box<dyn Db>> = Lazy::new(cluster_coordinator);

pub fn default() -> Box<dyn Db> {
    if !CONFIG.common.local_mode
        && (CONFIG.common.meta_store == "sled" || CONFIG.common.meta_store == "sqlite")
    {
        panic!("cluster mode is not supported for ZO_META_STORE=sled/sqlite");
    }

    match CONFIG.common.meta_store.as_str().into() {
        MetaStore::Sled => Box::<sled::SledDb>::default(),
        MetaStore::Sqlite => Box::<sqlite::SqliteDb>::default(),
        MetaStore::Etcd => Box::<etcd::Etcd>::default(),
        MetaStore::DynamoDB => Box::<dynamo::DynamoDb>::default(),
        MetaStore::PostgreSQL => Box::<postgres::PostgresDb>::default(),
    }
}

/**
* 初始化元数据数据库
*/
pub async fn create_table() -> Result<()> {
    // check db dir   初始化存储数据文件的目录 默认 ./data/openobserve/db/
    std::fs::create_dir_all(&CONFIG.common.data_db_dir)?;
<<<<<<< HEAD
    // create for cluster_coordinator   第一个table作为集群协调者
    if CONFIG.common.local_mode {
        sqlite::create_table().await?;
    }
    // create for meta store     第二个table作为元数据仓库
    match CONFIG.common.meta_store.as_str().into() {
        MetaStore::Sled => sled::create_table().await,
        MetaStore::Sqlite => sqlite::create_table().await,
        MetaStore::Etcd => etcd::create_table().await,
        MetaStore::DynamoDB => dynamo::create_table().await,
        MetaStore::PostgreSQL => postgres::create_table().await,
    }
=======
    // create for meta store
    CLUSTER_COORDINATOR.create_table().await?;
    DEFAULT.create_table().await?;
    Ok(())
>>>>>>> d1b22fe9
}

pub fn cluster_coordinator() -> Box<dyn Db> {
    // 单机模式的话 可以不借助etcd来存储
    if CONFIG.common.local_mode {
        match CONFIG.common.meta_store.as_str().into() {
            MetaStore::Sled => Box::<sled::SledDb>::default(),
            _ => Box::<sqlite::SqliteDb>::default(),
        }
    } else {
        Box::<etcd::Etcd>::default()
    }
}

/**
* 描述存储元数据的特征
*/
#[async_trait]
pub trait Db: Sync + Send + 'static {
<<<<<<< HEAD

    // 总计有多少数据
=======
    async fn create_table(&self) -> Result<()>;
>>>>>>> d1b22fe9
    async fn stats(&self) -> Result<Stats>;
    // 数据以字节流形式存储
    async fn get(&self, key: &str) -> Result<Bytes>;
    // 将某个kv 存储到db中 并设置是否监听变化的标识
    async fn put(&self, key: &str, value: Bytes, need_watch: bool) -> Result<()>;
    // 删除某个key下所有数据 支持前缀匹配
    async fn delete(&self, key: &str, with_prefix: bool, need_watch: bool) -> Result<()>;

    /// Contrary to `delete`, this call won't fail if `key` is missing.   忽略掉key不存在导致的Err
    async fn delete_if_exists(&self, key: &str, with_prefix: bool, need_watch: bool) -> Result<()> {
        use crate::common::infra::errors::{DbError, Error};

        match self.delete(key, with_prefix, need_watch).await {
            Ok(()) | Err(Error::DbError(DbError::KeyNotExists(_))) => Ok(()),
            Err(e) => Err(e),
        }
    }

    // 列举指定key匹配的所有数据
    async fn list(&self, prefix: &str) -> Result<HashMap<String, Bytes>>;
    // 仅展示key
    async fn list_keys(&self, prefix: &str) -> Result<Vec<String>>;
    async fn list_values(&self, prefix: &str) -> Result<Vec<Bytes>>;
    async fn count(&self, prefix: &str) -> Result<i64>;
    // 监听前缀 并得到一个监听流
    async fn watch(&self, prefix: &str) -> Result<Arc<mpsc::Receiver<Event>>>;
    async fn close(&self) -> Result<()>;
}

pub fn parse_key(mut key: &str) -> (String, String, String) {
    let mut module = "".to_string();
    let mut key1 = "".to_string();
    let mut key2 = "".to_string();
    if key.starts_with('/') {
        key = &key[1..];
    }
    if key.is_empty() {
        return (module, key1, key2);
    }
    let columns = key.split('/').collect::<Vec<&str>>();
    match columns.len() {
        0 => {}
        1 => {
            module = columns[0].to_string();
        }
        2 => {
            module = columns[0].to_string();
            key1 = columns[1].to_string();
        }
        3 => {
            module = columns[0].to_string();
            key1 = columns[1].to_string();
            key2 = columns[2].to_string();
        }
        _ => {
            module = columns[0].to_string();
            key1 = columns[1].to_string();
            key2 = columns[2..].join("/");
        }
    }
    (module, key1, key2)
}

pub fn build_key(module: &str, key1: &str, key2: &str) -> String {
    if key1.is_empty() {
        format!("/{module}/")
    } else if key2.is_empty() {
        format!("/{module}/{key1}")
    } else {
        format!("/{module}/{key1}/{key2}")
    }
}

#[derive(Debug, Default)]
pub struct Stats {
    pub bytes_len: i64,
    pub keys_count: i64,
}

#[derive(Debug, Clone, PartialEq)]
pub enum Event {
    Put(EventData),
    Delete(EventData),
    Empty,
}

#[derive(Debug, Clone, PartialEq)]
pub struct EventData {
    pub key: String,
    pub value: Option<Bytes>,
}

#[derive(Debug, Clone, PartialEq, sqlx::FromRow)]
pub struct MetaRecord {
    pub module: String,
    pub key1: String,
    pub key2: String,
    pub value: String,
}

#[derive(Debug)]
pub enum DbEvent {
    Meta(DbEventMeta),
    FileList(DbEventFileList),
    StreamStats(DbEventStreamStats),
    CreateTableMeta,
    CreateTableFileList,
    CreateTableFileListIndex,
    Shutdown,
}

pub enum DbEventMeta {
    Put(String, Bytes, bool),
    Delete(String, bool, bool),
}

impl std::fmt::Debug for DbEventMeta {
    fn fmt(&self, f: &mut std::fmt::Formatter<'_>) -> std::fmt::Result {
        match self {
            DbEventMeta::Put(key, _, _) => write!(f, "Put({})", key),
            DbEventMeta::Delete(key, _, _) => write!(f, "Delete({})", key),
        }
    }
}

pub enum DbEventFileList {
    Add(String, FileMeta),
    BatchAdd(Vec<FileKey>),
    Remove(Vec<String>),
    Initialized,
}

impl std::fmt::Debug for DbEventFileList {
    fn fmt(&self, f: &mut std::fmt::Formatter<'_>) -> std::fmt::Result {
        match self {
            DbEventFileList::Add(key, _) => write!(f, "Add({})", key),
            DbEventFileList::BatchAdd(keys) => write!(f, "BatchAdd({})", keys.len()),
            DbEventFileList::Remove(keys) => write!(f, "Remove({})", keys.len()),
            DbEventFileList::Initialized => write!(f, "Initialized"),
        }
    }
}

pub enum DbEventStreamStats {
    Set(String, Vec<(String, StreamStats)>),
    ResetMinTS(String, i64),
}

impl std::fmt::Debug for DbEventStreamStats {
    fn fmt(&self, f: &mut std::fmt::Formatter<'_>) -> std::fmt::Result {
        match self {
            DbEventStreamStats::Set(key, _) => write!(f, "Set({})", key),
            DbEventStreamStats::ResetMinTS(key, _) => write!(f, "ResetMinTS({})", key),
        }
    }
}

#[cfg(test)]
mod tests {
    use bytes::Bytes;

    use super::*;

    #[actix_web::test]
    async fn test_put() {
        create_table().await.unwrap();
        let db = default();
        db.put("/foo/put/bar", Bytes::from("hello"), false)
            .await
            .unwrap();
    }

    #[actix_web::test]
    async fn test_get() {
        create_table().await.unwrap();
        let db = default();
        let hello = Bytes::from("hello");

        db.put("/foo/get/bar", hello.clone(), false).await.unwrap();
        assert_eq!(db.get("/foo/get/bar").await.unwrap(), hello);
    }

    #[actix_web::test]
    async fn test_delete() {
        create_table().await.unwrap();
        let db = default();
        let hello = Bytes::from("hello");

        db.put("/foo/del/bar1", hello.clone(), false).await.unwrap();
        db.put("/foo/del/bar2", hello.clone(), false).await.unwrap();
        db.put("/foo/del/bar3", hello.clone(), false).await.unwrap();
        db.delete("/foo/del/bar1", false, false).await.unwrap();
        assert!(db.delete("/foo/del/bar4", false, false).await.is_ok());
        db.delete("/foo/del/", true, false).await.unwrap();

        db.put("/foo/del/bar1", hello.clone(), false).await.unwrap();
        db.put("/foo/del/bar2", hello.clone(), false).await.unwrap();
        db.put("/foo/del/bar3", hello, false).await.unwrap();
        assert_eq!(db.list_keys("/foo/del/").await.unwrap().len(), 3);
        assert_eq!(db.list_values("/foo/del/").await.unwrap().len(), 3);
    }
}<|MERGE_RESOLUTION|>--- conflicted
+++ resolved
@@ -62,25 +62,10 @@
 pub async fn create_table() -> Result<()> {
     // check db dir   初始化存储数据文件的目录 默认 ./data/openobserve/db/
     std::fs::create_dir_all(&CONFIG.common.data_db_dir)?;
-<<<<<<< HEAD
-    // create for cluster_coordinator   第一个table作为集群协调者
-    if CONFIG.common.local_mode {
-        sqlite::create_table().await?;
-    }
-    // create for meta store     第二个table作为元数据仓库
-    match CONFIG.common.meta_store.as_str().into() {
-        MetaStore::Sled => sled::create_table().await,
-        MetaStore::Sqlite => sqlite::create_table().await,
-        MetaStore::Etcd => etcd::create_table().await,
-        MetaStore::DynamoDB => dynamo::create_table().await,
-        MetaStore::PostgreSQL => postgres::create_table().await,
-    }
-=======
     // create for meta store
     CLUSTER_COORDINATOR.create_table().await?;
     DEFAULT.create_table().await?;
     Ok(())
->>>>>>> d1b22fe9
 }
 
 pub fn cluster_coordinator() -> Box<dyn Db> {
@@ -100,12 +85,7 @@
 */
 #[async_trait]
 pub trait Db: Sync + Send + 'static {
-<<<<<<< HEAD
-
-    // 总计有多少数据
-=======
     async fn create_table(&self) -> Result<()>;
->>>>>>> d1b22fe9
     async fn stats(&self) -> Result<Stats>;
     // 数据以字节流形式存储
     async fn get(&self, key: &str) -> Result<Bytes>;
