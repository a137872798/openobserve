--- conflicted
+++ resolved
@@ -151,13 +151,6 @@
     cluster::register_and_keepalive()
         .await
         .expect("cluster init failed");
-<<<<<<< HEAD
-    // init ider  该对象用于生成唯一id  init会产生一个初始id
-    ider::init();
-    // init wal   wal write-ahead-log 防止写入丢失的   目前只是触发Vec/HashMap的初始化
-    wal::init();
-    // init job  开启各种后台任务
-=======
     // init infra
     infra::init().await.expect("infra init failed");
 
@@ -166,7 +159,6 @@
     migration::check_upgrade(&old_version, VERSION).await?;
 
     // init job
->>>>>>> 6bde6296
     job::init().await.expect("job init failed");
 
     // gRPC server
